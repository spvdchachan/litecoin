--- conflicted
+++ resolved
@@ -419,13 +419,8 @@
         <translation>Показать помощь по Litecoin Core и получить список доступных параметров командной строки.</translation>
     </message>
     <message numerus="yes">
-<<<<<<< HEAD
         <source>%n active connection(s) to Litecoin network</source>
-        <translation><numerusform>%n активное соединение с сетью</numerusform><numerusform>%n активных соединений с сетью</numerusform><numerusform>%n активных соединений с сетью Litecoin</numerusform></translation>
-=======
-        <source>%n active connection(s) to Bitcoin network</source>
-        <translation><numerusform>%n активное соединение с сетью</numerusform><numerusform>%n активных соединений с сетью</numerusform><numerusform>%n активных соединений с сетью Bitcoin</numerusform><numerusform>%n активных соединений с сетью Bitcoin</numerusform></translation>
->>>>>>> 424ae662
+        <translation><numerusform>%n активное соединение с сетью</numerusform><numerusform>%n активных соединений с сетью</numerusform><numerusform>%n активных соединений с сетью Litecoin</numerusform><numerusform>%n активных соединений с сетью Litecoin</numerusform></translation>
     </message>
     <message>
         <source>No block source available...</source>
