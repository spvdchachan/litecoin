<TS language="es_CL" version="2.1">
<context>
    <name>AddressBookPage</name>
    <message>
        <source>Right-click to edit address or label</source>
        <translation>Haga clic para editar la dirección o etiqueta</translation>
    </message>
    <message>
        <source>Create a new address</source>
        <translation>Crea una nueva dirección</translation>
    </message>
    <message>
        <source>&amp;New</source>
        <translation>y nueva</translation>
    </message>
    <message>
        <source>Copy the currently selected address to the system clipboard</source>
        <translation>Copia la dirección seleccionada al portapapeles</translation>
    </message>
    <message>
        <source>&amp;Copy</source>
        <translation>y copiar</translation>
    </message>
    <message>
        <source>C&amp;lose</source>
        <translation>C y perder</translation>
    </message>
    <message>
        <source>Delete the currently selected address from the list</source>
        <translation>Eliminar la dirección seleccionada de la lista</translation>
    </message>
    <message>
        <source>Export the data in the current tab to a file</source>
        <translation>Exportar los datos de la pestaña actual a un archivo</translation>
    </message>
    <message>
        <source>&amp;Export</source>
        <translation>y exportar</translation>
    </message>
    <message>
        <source>&amp;Delete</source>
        <translation>&amp;Borrar</translation>
    </message>
    <message>
        <source>Choose the address to send coins to</source>
        <translation>Selecciones la dirección para enviar monedas a</translation>
    </message>
    <message>
        <source>Choose the address to receive coins with</source>
        <translation>Selecciona la dirección para recibir monedas con</translation>
    </message>
    <message>
        <source>C&amp;hoose</source>
        <translation>Seleccione</translation>
    </message>
    <message>
        <source>Sending addresses</source>
        <translation>Enviando direcciones</translation>
    </message>
    <message>
        <source>Receiving addresses</source>
        <translation>Recibiendo direcciones</translation>
    </message>
    <message>
        <source>These are your Bitcoin addresses for sending payments. Always check the amount and the receiving address before sending coins.</source>
        <translation>Estas son tus direcciones de Bitcoin para recibir pagos. Siempre revise el monto y la dirección de envío antes de enviar criptomonedas.</translation>
    </message>
    <message>
        <source>These are your Bitcoin addresses for receiving payments. It is recommended to use a new receiving address for each transaction.</source>
        <translation>Estas son tus direcciones para recibir pagos. Es recomendable utilizar una nueva dirección para cada transacción.</translation>
    </message>
    <message>
        <source>&amp;Copy Address</source>
        <translation>Copiar dirección</translation>
    </message>
    <message>
        <source>Copy &amp;Label</source>
        <translation>Copiar etiqueta</translation>
    </message>
    <message>
        <source>&amp;Edit</source>
        <translation>Editar</translation>
    </message>
    <message>
        <source>Export Address List</source>
        <translation>Exportar lista de direcciones</translation>
    </message>
    <message>
        <source>Comma separated file (*.csv)</source>
        <translation>Archivos separados por coma (*.csv)</translation>
    </message>
    <message>
        <source>Exporting Failed</source>
        <translation>Exportación fallida</translation>
    </message>
    <message>
        <source>There was an error trying to save the address list to %1. Please try again.</source>
        <translation>Había un error intentando guardar la lista de direcciones en %1. Por favor inténtelo de nuevo.</translation>
    </message>
</context>
<context>
    <name>AddressTableModel</name>
    <message>
        <source>Label</source>
        <translation>Etiqueta</translation>
    </message>
    <message>
        <source>Address</source>
        <translation>Dirección</translation>
    </message>
    <message>
        <source>(no label)</source>
        <translation>(sin etiqueta)</translation>
    </message>
</context>
<context>
    <name>AskPassphraseDialog</name>
    <message>
        <source>Passphrase Dialog</source>
        <translation>Dialogo de contraseña</translation>
    </message>
    <message>
        <source>Enter passphrase</source>
        <translation>Introduce contraseña actual      </translation>
    </message>
    <message>
        <source>New passphrase</source>
        <translation>Nueva contraseña</translation>
    </message>
    <message>
        <source>Repeat new passphrase</source>
        <translation>Repite nueva contraseña</translation>
    </message>
    <message>
        <source>Show password</source>
        <translation>Mostrar contraseña</translation>
    </message>
    <message>
        <source>Enter the new passphrase to the wallet.&lt;br/&gt;Please use a passphrase of &lt;b&gt;ten or more random characters&lt;/b&gt;, or &lt;b&gt;eight or more words&lt;/b&gt;.</source>
        <translation>Introduce la nueva contraseña para la billetera.&lt;br/&gt;Por favor utiliza una  contraseña de&lt;b&gt;10 o más caracteres aleatorios&lt;/b&gt;, u &lt;b&gt;ocho o más palabras&lt;/b&gt;.</translation>
    </message>
    <message>
        <source>Encrypt wallet</source>
        <translation>Codificar billetera</translation>
    </message>
    <message>
        <source>This operation needs your wallet passphrase to unlock the wallet.</source>
        <translation>Esta operación necesita la contraseña para desbloquear la billetera.</translation>
    </message>
    <message>
        <source>Unlock wallet</source>
        <translation>Desbloquea billetera</translation>
    </message>
    <message>
        <source>This operation needs your wallet passphrase to decrypt the wallet.</source>
        <translation>Esta operación necesita la contraseña para decodificar la billetara.</translation>
    </message>
    <message>
        <source>Decrypt wallet</source>
        <translation>Decodificar cartera</translation>
    </message>
    <message>
        <source>Change passphrase</source>
        <translation>Cambia contraseña</translation>
    </message>
    <message>
        <source>Enter the old passphrase and new passphrase to the wallet.</source>
        <translation>Introduzca la contraseña antigua y la nueva para la billetera.</translation>
    </message>
    <message>
        <source>Confirm wallet encryption</source>
        <translation>Confirmar cifrado del monedero</translation>
    </message>
    <message>
        <source>Warning: If you encrypt your wallet and lose your passphrase, you will &lt;b&gt;LOSE ALL OF YOUR BITCOINS&lt;/b&gt;!</source>
        <translation>Advertencia: Si encriptas tu billetera y pierdes tu contraseña, vas a perder&lt;b&gt;TODOS TUS BITCOINS&lt;/b&gt;!</translation>
    </message>
    <message>
        <source>Are you sure you wish to encrypt your wallet?</source>
        <translation>¿Seguro que quieres seguir codificando la billetera?</translation>
    </message>
    <message>
        <source>Wallet encrypted</source>
        <translation>Billetera codificada</translation>
    </message>
    <message>
        <source>%1 will close now to finish the encryption process. Remember that encrypting your wallet cannot fully protect your bitcoins from being stolen by malware infecting your computer.</source>
        <translation>%1 se cerrará para finalizar el proceso de encriptación. Recuerda que encriptar tu billetera no protege completamente a tus bitcoins de ser robados por virus y malwares en tu computadora.</translation>
    </message>
    <message>
        <source>IMPORTANT: Any previous backups you have made of your wallet file should be replaced with the newly generated, encrypted wallet file. For security reasons, previous backups of the unencrypted wallet file will become useless as soon as you start using the new, encrypted wallet.</source>
        <translation>IMPORTANTE: Cualquier respaldo anterior que hayas hecho del archivo de tu billetera debe ser reemplazado por el nuevo archivo encriptado que has generado. Por razones de seguridad, todos los respaldos realizados anteriormente serán inutilizables al momento de que utilices tu nueva billetera encriptada.</translation>
    </message>
    <message>
        <source>Wallet encryption failed</source>
        <translation>Falló la codificación de la billetera</translation>
    </message>
    <message>
        <source>Wallet encryption failed due to an internal error. Your wallet was not encrypted.</source>
        <translation>El proceso de encriptación de la billetera fallo por culpa de un problema interno. Tu billetera no fue encriptada.</translation>
    </message>
    <message>
        <source>The supplied passphrases do not match.</source>
        <translation>La contraseña introducida no coincide.</translation>
    </message>
    <message>
        <source>Wallet unlock failed</source>
        <translation>Ha fallado el desbloqueo de la billetera</translation>
    </message>
    <message>
        <source>The passphrase entered for the wallet decryption was incorrect.</source>
        <translation>La contraseña introducida para el cifrado del monedero es incorrecta.</translation>
    </message>
    <message>
        <source>Wallet decryption failed</source>
        <translation>Ha fallado la decodificación de la billetera</translation>
    </message>
    <message>
        <source>Wallet passphrase was successfully changed.</source>
        <translation>La contraseña del monedero ha sido cambiada con éxito.</translation>
    </message>
    <message>
        <source>Warning: The Caps Lock key is on!</source>
        <translation>Precaucion: Mayúsculas Activadas</translation>
    </message>
</context>
<context>
    <name>BanTableModel</name>
    <message>
        <source>IP/Netmask</source>
        <translation>IP/Máscara</translation>
    </message>
    <message>
        <source>Banned Until</source>
        <translation>Suspendido hasta</translation>
    </message>
</context>
<context>
    <name>BitcoinGUI</name>
    <message>
        <source>Sign &amp;message...</source>
        <translation>Firmar &amp;Mensaje...</translation>
    </message>
    <message>
        <source>Synchronizing with network...</source>
        <translation>Sincronizando con la red...</translation>
    </message>
    <message>
        <source>&amp;Overview</source>
        <translation>&amp;Vista general</translation>
    </message>
    <message>
        <source>Node</source>
        <translation>Nodo</translation>
    </message>
    <message>
        <source>Show general overview of wallet</source>
        <translation>Muestra una vista general de la billetera</translation>
    </message>
    <message>
        <source>&amp;Transactions</source>
        <translation>&amp;Transacciones</translation>
    </message>
    <message>
        <source>Browse transaction history</source>
        <translation>Explora el historial de transacciónes</translation>
    </message>
    <message>
        <source>E&amp;xit</source>
        <translation>&amp;Salir</translation>
    </message>
    <message>
        <source>Quit application</source>
        <translation>Salir del programa</translation>
    </message>
    <message>
        <source>&amp;About %1</source>
        <translation>S&amp;obre %1</translation>
    </message>
    <message>
        <source>Show information about %1</source>
        <translation>Mostrar Información sobre %1</translation>
    </message>
    <message>
        <source>About &amp;Qt</source>
        <translation>Acerca de</translation>
    </message>
    <message>
        <source>Show information about Qt</source>
        <translation>Mostrar Información sobre Qt</translation>
    </message>
    <message>
        <source>&amp;Options...</source>
        <translation>&amp;Opciones</translation>
    </message>
    <message>
        <source>Modify configuration options for %1</source>
        <translation>Modificar las opciones de configuración para %1</translation>
    </message>
    <message>
        <source>&amp;Encrypt Wallet...</source>
        <translation>&amp;Codificar la billetera...</translation>
    </message>
    <message>
        <source>&amp;Backup Wallet...</source>
        <translation>&amp;Respaldar billetera...</translation>
    </message>
    <message>
        <source>&amp;Change Passphrase...</source>
        <translation>&amp;Cambiar la contraseña...</translation>
    </message>
    <message>
        <source>&amp;Sending addresses...</source>
        <translation>Mandando direcciones</translation>
    </message>
    <message>
        <source>&amp;Receiving addresses...</source>
        <translation>Recibiendo direcciones</translation>
    </message>
    <message>
        <source>Open &amp;URI...</source>
        <translation>Abrir y url...</translation>
    </message>
    <message>
        <source>Click to disable network activity.</source>
        <translation>Click para deshabilitar la actividad de red.</translation>
    </message>
    <message>
        <source>Network activity disabled.</source>
        <translation>Actividad de red deshabilitada</translation>
    </message>
    <message>
        <source>Click to enable network activity again.</source>
        <translation>Click para volver a habilitar la actividad de red.</translation>
    </message>
    <message>
        <source>Syncing Headers (%1%)...</source>
        <translation>Sincronizando cabeceras (%1%)...</translation>
    </message>
    <message>
        <source>Reindexing blocks on disk...</source>
        <translation>Cargando el index de bloques...</translation>
    </message>
    <message>
        <source>Send coins to a Litecoin address</source>
        <translation>Enviar monedas a una dirección litecoin</translation>
    </message>
    <message>
        <source>Backup wallet to another location</source>
        <translation>Respaldar billetera en otra ubicación</translation>
    </message>
    <message>
        <source>Change the passphrase used for wallet encryption</source>
        <translation>Cambiar la contraseña utilizada para la codificación de la billetera</translation>
    </message>
    <message>
        <source>&amp;Debug window</source>
        <translation>Ventana &amp;Debug</translation>
    </message>
    <message>
        <source>Open debugging and diagnostic console</source>
        <translation>Abre consola de depuración y diagnóstico</translation>
    </message>
    <message>
        <source>&amp;Verify message...</source>
        <translation>Verificar mensaje....</translation>
    </message>
    <message>
        <source>Litecoin</source>
        <translation>Litecoin</translation>
    </message>
    <message>
        <source>Wallet</source>
        <translation>Cartera</translation>
    </message>
    <message>
        <source>&amp;Send</source>
        <translation>&amp;Envía</translation>
    </message>
    <message>
        <source>&amp;Receive</source>
        <translation>y recibir</translation>
    </message>
    <message>
        <source>&amp;Show / Hide</source>
        <translation>&amp;Mostrar/Ocultar</translation>
    </message>
    <message>
<<<<<<< HEAD
        <source>Sign messages with your Litecoin addresses to prove you own them</source>
=======
        <source>Show or hide the main Window</source>
        <translation>Mostrar u ocultar la ventana principal</translation>
    </message>
    <message>
        <source>Encrypt the private keys that belong to your wallet</source>
        <translation>Cifrar las claves privadas de su monedero</translation>
    </message>
    <message>
        <source>Sign messages with your Bitcoin addresses to prove you own them</source>
>>>>>>> dac5d68f
        <translation>Firmar un mensaje para provar que usted es dueño de esta dirección</translation>
    </message>
    <message>
        <source>Verify messages to ensure they were signed with specified Bitcoin addresses</source>
        <translation>Verificar mensajes comprobando que están firmados con direcciones Bitcoin concretas</translation>
    </message>
    <message>
        <source>&amp;File</source>
        <translation>&amp;Archivo</translation>
    </message>
    <message>
        <source>&amp;Settings</source>
        <translation>&amp;Configuración</translation>
    </message>
    <message>
        <source>&amp;Help</source>
        <translation>&amp;Ayuda</translation>
    </message>
    <message>
        <source>Tabs toolbar</source>
        <translation>Barra de pestañas</translation>
    </message>
    <message>
        <source>Request payments (generates QR codes and litecoin: URIs)</source>
        <translation>Pide pagos (genera codigos QR and litecoin: URls)</translation>
    </message>
    <message>
        <source>Show the list of used sending addresses and labels</source>
        <translation>Mostrar la lista de direcciones de envío y etiquetas</translation>
    </message>
    <message>
        <source>Show the list of used receiving addresses and labels</source>
        <translation>Mostrar la lista de direcciones de recepción y etiquetas</translation>
    </message>
    <message>
        <source>Open a bitcoin: URI or payment request</source>
        <translation>Abrir un identificador URI bitcoin o una petición de pago</translation>
    </message>
    <message>
        <source>&amp;Command-line options</source>
        <translation>&amp;Opciones de linea de comando</translation>
    </message>
    <message numerus="yes">
        <source>%n active connection(s) to Bitcoin network</source>
        <translation><numerusform>%n conexión activa hacia la red Bitcoin</numerusform><numerusform>%n conexiones activas hacia la red Bitcoin</numerusform></translation>
    </message>
    <message>
        <source>Indexing blocks on disk...</source>
        <translation>Indexando bloques en disco...</translation>
    </message>
    <message>
        <source>Processing blocks on disk...</source>
        <translation>Procesando bloques en disco...</translation>
    </message>
    <message numerus="yes">
        <source>Processed %n block(s) of transaction history.</source>
        <translation><numerusform>%n bloque procesado del historial de transacciones.</numerusform><numerusform>%n bloques procesados del historial de transacciones.</numerusform></translation>
    </message>
    <message>
        <source>%1 behind</source>
        <translation>%1 atrás</translation>
    </message>
    <message>
        <source>Last received block was generated %1 ago.</source>
        <translation>El último bloque recibido fue generado hace %1</translation>
    </message>
    <message>
        <source>Transactions after this will not yet be visible.</source>
        <translation>Las transacciones posteriores aún no están visibles.</translation>
    </message>
    <message>
        <source>Error</source>
        <translation>Error</translation>
    </message>
    <message>
        <source>Warning</source>
        <translation>Atención</translation>
    </message>
    <message>
        <source>Information</source>
        <translation>Información</translation>
    </message>
    <message>
        <source>Up to date</source>
        <translation>Actualizado</translation>
    </message>
    <message>
        <source>Show the %1 help message to get a list with possible Bitcoin command-line options</source>
        <translation>Mostrar el mensaje de ayuda %1 para obtener una lista de los posibles comandos de Bitcoin</translation>
    </message>
    <message>
        <source>%1 client</source>
        <translation>%1 cliente</translation>
    </message>
    <message>
        <source>Connecting to peers...</source>
        <translation>Conectando a pares...</translation>
    </message>
    <message>
        <source>Catching up...</source>
        <translation>Recuperando...</translation>
    </message>
    <message>
        <source>Date: %1
</source>
        <translation>Fecha: %1
</translation>
    </message>
    <message>
        <source>Amount: %1
</source>
        <translation>Cantidad: %1
</translation>
    </message>
    <message>
        <source>Type: %1
</source>
        <translation>Tipo: %1
</translation>
    </message>
    <message>
        <source>Label: %1
</source>
        <translation>Etiqueta %1
</translation>
    </message>
    <message>
        <source>Address: %1
</source>
        <translation>Dirección %1
</translation>
    </message>
    <message>
        <source>Sent transaction</source>
        <translation>Transacción enviada</translation>
    </message>
    <message>
        <source>Incoming transaction</source>
        <translation>Transacción entrante</translation>
    </message>
    <message>
        <source>HD key generation is &lt;b&gt;enabled&lt;/b&gt;</source>
        <translation>La generación de clave HD está &lt;b&gt;habilitada&lt;/b&gt;</translation>
    </message>
    <message>
        <source>HD key generation is &lt;b&gt;disabled&lt;/b&gt;</source>
        <translation>La generación de clave HD está &lt;b&gt;deshabilitada&lt;/b&gt;</translation>
    </message>
    <message>
        <source>Wallet is &lt;b&gt;encrypted&lt;/b&gt; and currently &lt;b&gt;unlocked&lt;/b&gt;</source>
        <translation>La billetera esta &lt;b&gt;codificada&lt;/b&gt; y actualmente &lt;b&gt;desbloqueda&lt;/b&gt;</translation>
    </message>
    <message>
        <source>Wallet is &lt;b&gt;encrypted&lt;/b&gt; and currently &lt;b&gt;locked&lt;/b&gt;</source>
        <translation>La billetera esta &lt;b&gt;codificada&lt;/b&gt; y actualmente &lt;b&gt;bloqueda&lt;/b&gt;</translation>
    </message>
    <message>
        <source>A fatal error occurred. Bitcoin can no longer continue safely and will quit.</source>
        <translation>Ha ocurrido un error fatal. Bitcoin no puede seguir seguro y se cerrará.</translation>
    </message>
</context>
<context>
    <name>CoinControlDialog</name>
    <message>
        <source>Coin Selection</source>
        <translation>Selección de moneda</translation>
    </message>
    <message>
        <source>Quantity:</source>
        <translation>Cantidad:</translation>
    </message>
    <message>
        <source>Bytes:</source>
        <translation>Bytes:</translation>
    </message>
    <message>
        <source>Amount:</source>
        <translation>Cantidad:</translation>
    </message>
    <message>
        <source>Fee:</source>
        <translation>comisión:
</translation>
    </message>
    <message>
        <source>Dust:</source>
        <translation>Polvo:</translation>
    </message>
    <message>
        <source>After Fee:</source>
        <translation>Después de aplicar la comisión:</translation>
    </message>
    <message>
        <source>Change:</source>
        <translation>Cambio:</translation>
    </message>
    <message>
        <source>(un)select all</source>
        <translation>(des)marcar todos</translation>
    </message>
    <message>
        <source>Tree mode</source>
        <translation>Modo árbol</translation>
    </message>
    <message>
        <source>List mode</source>
        <translation>Modo lista</translation>
    </message>
    <message>
        <source>Amount</source>
        <translation>Cantidad</translation>
    </message>
    <message>
        <source>Received with label</source>
        <translation>Recibido con etiqueta</translation>
    </message>
    <message>
        <source>Received with address</source>
        <translation>Recibido con dirección</translation>
    </message>
    <message>
        <source>Date</source>
        <translation>Fecha</translation>
    </message>
    <message>
        <source>Confirmations</source>
        <translation>Confirmaciones</translation>
    </message>
    <message>
        <source>Confirmed</source>
        <translation>Confirmado</translation>
    </message>
    <message>
        <source>Copy address</source>
        <translation>Copiar dirección</translation>
    </message>
    <message>
        <source>Copy label</source>
        <translation>Copiar etiqueta</translation>
    </message>
    <message>
        <source>Copy amount</source>
        <translation>Copiar Cantidad</translation>
    </message>
    <message>
        <source>Copy transaction ID</source>
        <translation>Copiar ID de transacción</translation>
    </message>
    <message>
        <source>Lock unspent</source>
        <translation>Bloquear lo no gastado</translation>
    </message>
    <message>
        <source>Unlock unspent</source>
        <translation>Desbloquear lo no gastado</translation>
    </message>
    <message>
        <source>Copy quantity</source>
        <translation>Copiar cantidad</translation>
    </message>
    <message>
        <source>Copy fee</source>
        <translation>Copiar comisión</translation>
    </message>
    <message>
<<<<<<< HEAD
        <source>Litecoin</source>
        <translation>Litecoin</translation>
=======
        <source>Copy after fee</source>
        <translation>Copiar después de la comisión</translation>
>>>>>>> dac5d68f
    </message>
    <message>
        <source>Copy bytes</source>
        <translation>Copiar bytes</translation>
    </message>
    <message>
        <source>Copy dust</source>
        <translation>Copiar polvo</translation>
    </message>
    <message>
        <source>Copy change</source>
        <translation>Copiar cambio</translation>
    </message>
    <message>
        <source>(%1 locked)</source>
        <translation>(%1 bloqueado)</translation>
    </message>
    <message>
        <source>yes</source>
        <translation>si</translation>
    </message>
    <message>
        <source>no</source>
        <translation>no</translation>
    </message>
    <message>
        <source>This label turns red if any recipient receives an amount smaller than the current dust threshold.</source>
        <translation>Está etiqueta se vuelve roja si algún receptor recibe una cantidad inferior al límite actual establecido para el polvo.</translation>
    </message>
    <message>
        <source>Can vary +/- %1 satoshi(s) per input.</source>
        <translation>Puede variar +/- %1 satoshi(s) por entrada.</translation>
    </message>
    <message>
        <source>(no label)</source>
        <translation>(sin etiqueta)</translation>
    </message>
    <message>
<<<<<<< HEAD
        <source>Automatically open the Litecoin client port on the router. This only works when your router supports UPnP and it is enabled.</source>
        <translation>Abre automáticamente el puerto del cliente Litecoin en el router. Esto funciona solo cuando tu router es compatible con UPnP y está habilitado.</translation>
=======
        <source>change from %1 (%2)</source>
        <translation>cambia desde %1 (%2)</translation>
>>>>>>> dac5d68f
    </message>
    <message>
        <source>(change)</source>
        <translation>(cambio)</translation>
    </message>
</context>
<context>
    <name>EditAddressDialog</name>
    <message>
        <source>Edit Address</source>
        <translation>Editar dirección</translation>
    </message>
    <message>
        <source>&amp;Label</source>
        <translation>&amp;Etiqueta</translation>
    </message>
    <message>
        <source>The label associated with this address list entry</source>
        <translation>La etiqueta asociada con esta entrada de la lista de direcciones</translation>
    </message>
    <message>
        <source>The address associated with this address list entry. This can only be modified for sending addresses.</source>
        <translation>La dirección asociada con esta entrada en la libreta de direcciones. Solo puede ser modificada para direcciones de envío.</translation>
    </message>
    <message>
        <source>&amp;Address</source>
        <translation>&amp;Dirección</translation>
    </message>
    <message>
        <source>New receiving address</source>
        <translation>Nueva dirección para recibir</translation>
    </message>
    <message>
        <source>New sending address</source>
        <translation>Nueva dirección para enviar</translation>
    </message>
    <message>
        <source>Edit receiving address</source>
        <translation>Editar dirección de recepción</translation>
    </message>
    <message>
        <source>Edit sending address</source>
        <translation>Editar dirección de envio</translation>
    </message>
    <message>
        <source>The entered address "%1" is not a valid Bitcoin address.</source>
        <translation>La dirección introducida "%1" no es una dirección Bitcoin valida.</translation>
    </message>
    <message>
        <source>The entered address "%1" is already in the address book.</source>
        <translation>La dirección introducida "%1" ya esta guardada en la libreta de direcciones.</translation>
    </message>
    <message>
        <source>Could not unlock wallet.</source>
        <translation>No se pudo desbloquear la billetera.</translation>
    </message>
    <message>
        <source>New key generation failed.</source>
        <translation>La generación de nueva clave falló.</translation>
    </message>
</context>
<context>
    <name>FreespaceChecker</name>
    <message>
        <source>A new data directory will be created.</source>
        <translation>Un nuevo directorio de datos será creado.</translation>
    </message>
    <message>
        <source>name</source>
        <translation>Nombre</translation>
    </message>
    <message>
        <source>Directory already exists. Add %1 if you intend to create a new directory here.</source>
        <translation>El directorio ya existe. Agrega %1 si deseas crear un nuevo directorio aquí.</translation>
    </message>
    <message>
        <source>Path already exists, and is not a directory.</source>
        <translation>Ruta de acceso existente, pero no es un directorio.</translation>
    </message>
    <message>
        <source>Cannot create data directory here.</source>
        <translation>Es imposible crear la carpeta de datos aquí.</translation>
    </message>
</context>
<context>
    <name>HelpMessageDialog</name>
    <message>
        <source>version</source>
        <translation>versión</translation>
    </message>
    <message>
        <source>(%1-bit)</source>
        <translation>(%1-bit)</translation>
    </message>
    <message>
        <source>About %1</source>
        <translation>Sobre %1</translation>
    </message>
    <message>
        <source>Command-line options</source>
        <translation>opciones de linea de comando</translation>
    </message>
    <message>
        <source>Usage:</source>
        <translation>Uso:</translation>
    </message>
    <message>
        <source>command-line options</source>
        <translation>opciones de linea de comando</translation>
    </message>
    <message>
        <source>UI Options:</source>
        <translation>Opciones de interfaz de usuario:</translation>
    </message>
    <message>
        <source>Choose data directory on startup (default: %u)</source>
        <translation>Elige la carpeta de datos al iniciar (predeterminada: %u)</translation>
    </message>
    <message>
        <source>Set language, for example "de_DE" (default: system locale)</source>
        <translation>Selecciona un lenguaje, por ejemplo "es_CL" (predeterminado: lenguaje del SO)</translation>
    </message>
    <message>
        <source>Start minimized</source>
        <translation>Iniciar minimizado</translation>
    </message>
    <message>
        <source>Set SSL root certificates for payment request (default: -system-)</source>
        <translation>Definir certificado fuente SSL para la solicitud de pagos (predeterminado: -system-)</translation>
    </message>
    <message>
        <source>Show splash screen on startup (default: %u)</source>
        <translation>Mostrar pantalla de carga al iniciar (predeterminado: %u)</translation>
    </message>
    <message>
        <source>Reset all settings changed in the GUI</source>
        <translation>Restablecer toda la configuración personalizada</translation>
    </message>
</context>
<context>
    <name>Intro</name>
    <message>
        <source>Welcome</source>
        <translation>bienvenido</translation>
    </message>
    <message>
        <source>Welcome to %1.</source>
        <translation>Bienvenido a %1.</translation>
    </message>
    <message>
        <source>As this is the first time the program is launched, you can choose where %1 will store its data.</source>
        <translation>Al ser la primera vez que se ejecuta el programa, puede elegir donde %1 almacenará sus datos.</translation>
    </message>
    <message>
        <source>This initial synchronisation is very demanding, and may expose hardware problems with your computer that had previously gone unnoticed. Each time you run %1, it will continue downloading where it left off.</source>
        <translation>El primer proceso de sincronización consume muchos recursos, y es posible que puedan ocurrir problemas de hardware que anteriormente no hayas notado. Cada vez que ejecutes %1 automáticamente se reiniciará el proceso de sincronización desde el punto que lo dejaste anteriormente.</translation>
    </message>
    <message>
        <source>If you have chosen to limit block chain storage (pruning), the historical data must still be downloaded and processed, but will be deleted afterward to keep your disk usage low.</source>
        <translation>Si elegiste la opción de limitar el tamaño del blockchain (pruning), de igual manera será descargada y procesada la información histórica, pero será eliminada al finalizar este proceso para disminuir el uso del disco duro.</translation>
    </message>
    <message>
        <source>Use the default data directory</source>
        <translation>Usar el directorio de datos predeterminado</translation>
    </message>
    <message>
        <source>Use a custom data directory:</source>
        <translation>usar un directorio de datos personalizado:</translation>
    </message>
    <message>
        <source>Bitcoin</source>
        <translation>Bitcoin</translation>
    </message>
    <message>
        <source>At least %1 GB of data will be stored in this directory, and it will grow over time.</source>
        <translation>Al menos %1 GB de información será almacenado en este directorio, y seguirá creciendo a través del tiempo.</translation>
    </message>
    <message>
        <source>Approximately %1 GB of data will be stored in this directory.</source>
        <translation>Aproximadamente %1 GB de información será almacenado en este directorio.</translation>
    </message>
    <message>
        <source>%1 will download and store a copy of the Bitcoin block chain.</source>
        <translation>%1 descargará y almacenará una copia del blockchain de Bitcoin.</translation>
    </message>
    <message>
        <source>The wallet will also be stored in this directory.</source>
        <translation>El monedero también será almacenado en este directorio.</translation>
    </message>
    <message>
        <source>Error: Specified data directory "%1" cannot be created.</source>
        <translation>Error: El directorio de datos especificado "%1" no pudo ser creado.</translation>
    </message>
    <message>
        <source>Error</source>
        <translation>Error</translation>
    </message>
    <message numerus="yes">
        <source>%n GB of free space available</source>
        <translation><numerusform>%n GB de espacio libre disponible</numerusform><numerusform>%n GB de espacio libre disponible</numerusform></translation>
    </message>
    <message numerus="yes">
        <source>(of %n GB needed)</source>
        <translation><numerusform>(de %n GB requerido)</numerusform><numerusform>(de %n GB requeridos)</numerusform></translation>
    </message>
</context>
<context>
    <name>ModalOverlay</name>
    <message>
        <source>Form</source>
        <translation>Formulario</translation>
    </message>
    <message>
        <source>Recent transactions may not yet be visible, and therefore your wallet's balance might be incorrect. This information will be correct once your wallet has finished synchronizing with the bitcoin network, as detailed below.</source>
        <translation>Las transacciones recientes aún no pueden ser visibles, y por lo tanto el saldo de su monedero podría ser incorrecto. Esta información será correcta cuando su monedero haya terminado de sincronizarse con la red de bitcoin, como se detalla abajo.</translation>
    </message>
    <message>
        <source>Attempting to spend bitcoins that are affected by not-yet-displayed transactions will not be accepted by the network.</source>
        <translation>La red no aceptará el intentar gastar bitcoins que están afectados por transacciones aún no mostradas.</translation>
    </message>
    <message>
        <source>Number of blocks left</source>
        <translation>Número de bloques restantes</translation>
    </message>
    <message>
        <source>Unknown...</source>
        <translation>Desconocido...</translation>
    </message>
    <message>
        <source>Last block time</source>
        <translation>Hora del último bloque</translation>
    </message>
    <message>
        <source>Progress</source>
        <translation>Progreso</translation>
    </message>
    <message>
        <source>Progress increase per hour</source>
        <translation>Avance del progreso por hora</translation>
    </message>
    <message>
        <source>calculating...</source>
        <translation>calculando...</translation>
    </message>
    <message>
        <source>Estimated time left until synced</source>
        <translation>Tiempo estimado restante hasta la sincronización</translation>
    </message>
    <message>
        <source>Hide</source>
        <translation>Ocultar</translation>
    </message>
    <message>
        <source>Unknown. Syncing Headers (%1)...</source>
        <translation>Desconocido. Sincronizando cabeceras (%1)...</translation>
    </message>
</context>
<context>
    <name>OpenURIDialog</name>
    <message>
        <source>Open URI</source>
        <translation>Abrir URI</translation>
    </message>
    <message>
        <source>Open payment request from URI or file</source>
        <translation>Abrir solicitud de pago desde URI o un archivo</translation>
    </message>
    <message>
        <source>URI:</source>
        <translation>url:</translation>
    </message>
    <message>
        <source>Select payment request file</source>
        <translation>Seleccionar archivo de solicitud de pago</translation>
    </message>
    <message>
        <source>Select payment request file to open</source>
        <translation>Seleccionar archivo de solicitud de pago para abrir</translation>
    </message>
</context>
<context>
    <name>OptionsDialog</name>
    <message>
        <source>Options</source>
        <translation>Opciones</translation>
    </message>
    <message>
        <source>&amp;Main</source>
        <translation>&amp;Principal</translation>
    </message>
    <message>
        <source>Automatically start %1 after logging in to the system.</source>
        <translation>Iniciar automáticamente %1 al inicial el sistema.</translation>
    </message>
    <message>
        <source>&amp;Start %1 on system login</source>
        <translation>&amp;Iniciar %1 al iniciar el sistema</translation>
    </message>
    <message>
        <source>Size of &amp;database cache</source>
        <translation>Tamaño del caché de la base de &amp;datos</translation>
    </message>
    <message>
        <source>MB</source>
        <translation>MB</translation>
    </message>
    <message>
        <source>Number of script &amp;verification threads</source>
        <translation>Número de hilos de &amp;verificación de scripts</translation>
    </message>
    <message>
        <source>IP address of the proxy (e.g. IPv4: 127.0.0.1 / IPv6: ::1)</source>
        <translation>Dirección IP del proxy (Ejemplo. IPv4: 127.0.0.1 / IPv6: ::1)</translation>
    </message>
    <message>
        <source>Shows if the supplied default SOCKS5 proxy is used to reach peers via this network type.</source>
        <translation>Muestra si el proxy SOCKS5 por defecto se utiliza para conectarse a pares a través de este tipo de red.</translation>
    </message>
    <message>
        <source>Minimize instead of exit the application when the window is closed. When this option is enabled, the application will be closed only after selecting Exit in the menu.</source>
        <translation>Minimizar en vez de salir de la aplicación cuando la ventana está cerrada. Cuando se activa esta opción, la aplicación sólo se cerrará después de seleccionar Salir en el menú.</translation>
    </message>
    <message>
        <source>Third party URLs (e.g. a block explorer) that appear in the transactions tab as context menu items. %s in the URL is replaced by transaction hash. Multiple URLs are separated by vertical bar |.</source>
        <translation>URLs de terceros (por ejemplo, un explorador de bloques) que aparecen en la pestaña de transacciones como elementos del menú contextual. El %s en la URL es reemplazado por el valor hash de la transacción. Se pueden separar múltiples URLs por una barra vertical |.</translation>
    </message>
    <message>
        <source>Active command-line options that override above options:</source>
        <translation>Opciones activas de la terminal que tienen preferencia sobre las opciones anteriores:</translation>
    </message>
    <message>
        <source>Open the %1 configuration file from the working directory.</source>
        <translation>Abrir el archivo de configuración %1 en el directorio de trabajo.</translation>
    </message>
    <message>
        <source>Open Configuration File</source>
        <translation>Abrir archivo de configuración</translation>
    </message>
    <message>
        <source>Reset all client options to default.</source>
        <translation>Reestablece todas las opciones.</translation>
    </message>
    <message>
        <source>&amp;Reset Options</source>
        <translation>&amp;Restablecer opciones</translation>
    </message>
    <message>
        <source>&amp;Network</source>
        <translation>&amp;Red</translation>
    </message>
    <message>
        <source>W&amp;allet</source>
        <translation>Cartera</translation>
    </message>
    <message>
        <source>Expert</source>
        <translation>experto</translation>
    </message>
    <message>
        <source>Enable coin &amp;control features</source>
        <translation>Habilitar opciones de &amp;control de monedero</translation>
    </message>
    <message>
        <source>&amp;Spend unconfirmed change</source>
        <translation>Gastar cambio sin confirmar</translation>
    </message>
    <message>
        <source>Automatically open the Bitcoin client port on the router. This only works when your router supports UPnP and it is enabled.</source>
        <translation>Abre automáticamente el puerto del cliente Bitcoin en el router. Esto funciona solo cuando tu router es compatible con UPnP y está habilitado.</translation>
    </message>
    <message>
        <source>Map port using &amp;UPnP</source>
        <translation>Direcciona el puerto usando &amp;UPnP</translation>
    </message>
    <message>
        <source>Accept connections from outside.</source>
        <translation>Aceptar conexiones externas.</translation>
    </message>
    <message>
        <source>Connect to the Bitcoin network through a SOCKS5 proxy.</source>
        <translation>Conectar a la red de Bitcoin a través de un proxy SOCKS5</translation>
    </message>
    <message>
        <source>Proxy &amp;IP:</source>
        <translation>&amp;IP Proxy:</translation>
    </message>
    <message>
        <source>&amp;Port:</source>
        <translation>&amp;Puerto:</translation>
    </message>
    <message>
        <source>Port of the proxy (e.g. 9050)</source>
        <translation>Puerto del servidor proxy (ej. 9050)</translation>
    </message>
    <message>
        <source>Used for reaching peers via:</source>
        <translation>Usado para alcanzar compañeros vía:</translation>
    </message>
    <message>
        <source>IPv4</source>
        <translation>IPv4</translation>
    </message>
    <message>
        <source>IPv6</source>
        <translation>IPv6</translation>
    </message>
    <message>
        <source>Tor</source>
        <translation>Tor</translation>
    </message>
    <message>
        <source>Connect to the Bitcoin network through a separate SOCKS5 proxy for Tor hidden services.</source>
        <translation>Conectar a la red de Bitcoin a través de un proxy SOCKS5 diferente para los servicios anónimos de Tor.</translation>
    </message>
    <message>
        <source>&amp;Window</source>
        <translation>y windows
</translation>
    </message>
    <message>
        <source>Show only a tray icon after minimizing the window.</source>
        <translation>Muestra solo un ícono en la bandeja después de minimizar la ventana</translation>
    </message>
    <message>
        <source>&amp;Minimize to the tray instead of the taskbar</source>
        <translation>&amp;Minimiza a la bandeja en vez de la barra de tareas</translation>
    </message>
    <message>
        <source>M&amp;inimize on close</source>
        <translation>M&amp;inimiza a la bandeja al cerrar</translation>
    </message>
    <message>
        <source>&amp;Display</source>
        <translation>&amp;Mostrado</translation>
    </message>
    <message>
        <source>User Interface &amp;language:</source>
        <translation>&amp;Lenguaje de la interfaz:</translation>
    </message>
    <message>
        <source>&amp;Unit to show amounts in:</source>
        <translation>&amp;Unidad en la que mostrar cantitades:</translation>
    </message>
    <message>
        <source>Choose the default subdivision unit to show in the interface and when sending coins.</source>
        <translation>Elige la subdivisión por defecto para mostrar cantidaded en la interfaz cuando se envien monedas</translation>
    </message>
    <message>
        <source>Whether to show coin control features or not.</source>
        <translation>Mostrar o no funcionalidad de Coin Control</translation>
    </message>
    <message>
        <source>&amp;OK</source>
        <translation>&amp;OK</translation>
    </message>
    <message>
        <source>&amp;Cancel</source>
        <translation>&amp;Cancela</translation>
    </message>
    <message>
        <source>default</source>
        <translation>predeterminado</translation>
    </message>
    <message>
        <source>none</source>
        <translation>Nada</translation>
    </message>
    <message>
        <source>Confirm options reset</source>
        <translation>Confirmar reestablecimiento de las opciones</translation>
    </message>
    <message>
        <source>Client restart required to activate changes.</source>
        <translation>Es necesario reiniciar el cliente para activar los cambios.</translation>
    </message>
    <message>
        <source>Client will be shut down. Do you want to proceed?</source>
        <translation>El cliente se cerrará. Desea proceder?</translation>
    </message>
    <message>
        <source>Configuration options</source>
        <translation>Opciones de configuración</translation>
    </message>
    <message>
        <source>The configuration file is used to specify advanced user options which override GUI settings. Additionally, any command-line options will override this configuration file.</source>
        <translation>El archivo de configuración es utilizado para especificar opciones avanzadas del usuario, que invalidan los ajustes predeterminados. Adicionalmente, cualquier opción ingresada por la línea de comandos invalidará este archivo de configuración.</translation>
    </message>
    <message>
        <source>Error</source>
        <translation>Error</translation>
    </message>
    <message>
        <source>The configuration file could not be opened.</source>
        <translation>El archivo de configuración no pudo ser abierto.</translation>
    </message>
    <message>
        <source>This change would require a client restart.</source>
        <translation>Estos cambios requieren el reinicio del cliente.</translation>
    </message>
    <message>
        <source>The supplied proxy address is invalid.</source>
        <translation>El proxy ingresado es inválido. </translation>
    </message>
</context>
<context>
    <name>OverviewPage</name>
    <message>
        <source>Form</source>
        <translation>Formulario</translation>
    </message>
    <message>
        <source>The displayed information may be out of date. Your wallet automatically synchronizes with the Bitcoin network after a connection is established, but this process has not completed yet.</source>
        <translation>La información entregada puede estar desactualizada. Tu billetera se sincroniza automáticamente con la red de Bitcoin después de establecer una conexión, pero este proceso aún no se ha completado.</translation>
    </message>
    <message>
        <source>Watch-only:</source>
        <translation>Solo observación:</translation>
    </message>
    <message>
        <source>Available:</source>
        <translation>Disponible:</translation>
    </message>
    <message>
        <source>Your current spendable balance</source>
        <translation>Tu saldo disponible para gastar</translation>
    </message>
    <message>
        <source>Pending:</source>
        <translation>Pendiente:</translation>
    </message>
    <message>
        <source>Total of transactions that have yet to be confirmed, and do not yet count toward the spendable balance</source>
        <translation>Total de transacciones que aún no se han sido confirmadas, y que no son contabilizadas dentro del saldo disponible para gastar</translation>
    </message>
    <message>
        <source>Immature:</source>
        <translation>Inmaduro:</translation>
    </message>
    <message>
        <source>Mined balance that has not yet matured</source>
        <translation>Saldo minado que no ha madurado</translation>
    </message>
    <message>
        <source>Balances</source>
        <translation>Saldos</translation>
    </message>
    <message>
        <source>Total:</source>
        <translation>Total:</translation>
    </message>
    <message>
        <source>Your current total balance</source>
        <translation>Saldo total actual</translation>
    </message>
    <message>
        <source>Spendable:</source>
        <translation>Utilizable:</translation>
    </message>
    <message>
        <source>Recent transactions</source>
        <translation>Transacciones recientes</translation>
    </message>
    </context>
<context>
    <name>PaymentServer</name>
    <message>
        <source>Payment request error</source>
        <translation>Error en la solicitud de pago</translation>
    </message>
    <message>
        <source>URI handling</source>
        <translation>Manejo de URI</translation>
    </message>
    <message>
        <source>Payment request fetch URL is invalid: %1</source>
        <translation>Lectura de URL para la solicitud de pagos es invalida: %1</translation>
    </message>
    <message>
        <source>Invalid payment address %1</source>
        <translation>Dirección de pago inválida %1</translation>
    </message>
    <message>
        <source>Payment request file handling</source>
        <translation>Manejo del archivo de solicitud de pago</translation>
    </message>
    <message>
        <source>Payment request rejected</source>
        <translation>Solicitud de pago rechazada</translation>
    </message>
    <message>
        <source>Payment request network doesn't match client network.</source>
        <translation>Red de solicitud de pagos no coincide con la red del cliente.</translation>
    </message>
    <message>
        <source>Payment request expired.</source>
        <translation>Solicitud de pago expirada</translation>
    </message>
    <message>
        <source>Payment request is not initialized.</source>
        <translation>La solicitud de pago no se ha iniciado.</translation>
    </message>
    <message>
        <source>Invalid payment request.</source>
        <translation>Solicitud de pago invalida.</translation>
    </message>
    <message>
        <source>Requested payment amount of %1 is too small (considered dust).</source>
        <translation>El monto para la solicitud de pago de %1 es muy pequeño (considera el dust).</translation>
    </message>
    <message>
        <source>Refund from %1</source>
        <translation>Reembolsar desde %1</translation>
    </message>
    <message>
        <source>Error communicating with %1: %2</source>
        <translation>Fallo al comunicar con %1: %2</translation>
    </message>
    <message>
        <source>Payment request cannot be parsed!</source>
        <translation>La solicitud de pago no puede ser analizada!</translation>
    </message>
    <message>
        <source>Bad response from server %1</source>
        <translation>Mala respuesta desde el servidor %1</translation>
    </message>
    <message>
        <source>Network request error</source>
        <translation>Error en petición de la red</translation>
    </message>
    <message>
        <source>Payment acknowledged</source>
        <translation>Pago declarado</translation>
    </message>
</context>
<context>
    <name>PeerTableModel</name>
    <message>
        <source>User Agent</source>
        <translation>User Agent</translation>
    </message>
    <message>
        <source>Node/Service</source>
        <translation>Nodo/Servicio</translation>
    </message>
    <message>
        <source>NodeId</source>
        <translation>ID del nodo</translation>
    </message>
    <message>
        <source>Ping</source>
        <translation>Ping</translation>
    </message>
    <message>
        <source>Sent</source>
        <translation>Enviado</translation>
    </message>
    <message>
        <source>Received</source>
        <translation>Recibido</translation>
    </message>
</context>
<context>
    <name>QObject</name>
    <message>
        <source>Amount</source>
        <translation>Cantidad</translation>
    </message>
    <message>
        <source>Enter a Bitcoin address (e.g. %1)</source>
        <translation>Ingresa una dirección de Bitcoin (Ejemplo: %1)</translation>
    </message>
    <message>
        <source>%1 d</source>
        <translation>%1 d</translation>
    </message>
    <message>
        <source>%1 h</source>
        <translation>%1 h</translation>
    </message>
    <message>
        <source>%1 m</source>
        <translation>%1 m</translation>
    </message>
    <message>
        <source>%1 s</source>
        <translation>%1 s</translation>
    </message>
    <message>
        <source>None</source>
        <translation>Nada</translation>
    </message>
    <message>
        <source>N/A</source>
        <translation>N/A</translation>
    </message>
    <message>
        <source>%1 ms</source>
        <translation>%1 ms</translation>
    </message>
    <message numerus="yes">
        <source>%n second(s)</source>
        <translation><numerusform>%n segundo</numerusform><numerusform>%n segundos</numerusform></translation>
    </message>
    <message>
        <source>%1 and %2</source>
        <translation>%1 y %2</translation>
    </message>
    <message>
        <source>%1 B</source>
        <translation>%1 B</translation>
    </message>
    <message>
        <source>%1 MB</source>
        <translation>%1 MB</translation>
    </message>
    <message>
        <source>%1 GB</source>
        <translation>%1 GB</translation>
    </message>
    <message>
        <source>%1 didn't yet exit safely...</source>
        <translation>%1 aun no se ha cerrado de forma segura...</translation>
    </message>
    <message>
        <source>unknown</source>
        <translation>desconocido</translation>
    </message>
</context>
<context>
    <name>QObject::QObject</name>
    <message>
        <source>Error: Specified data directory "%1" does not exist.</source>
        <translation>Error: El directorio de datos "%1" especificado no existe.</translation>
    </message>
    <message>
        <source>Error: %1</source>
        <translation>Error: %1</translation>
    </message>
</context>
<context>
    <name>QRImageWidget</name>
    <message>
        <source>&amp;Save Image...</source>
        <translation>Guardar imagen...</translation>
    </message>
    <message>
        <source>&amp;Copy Image</source>
        <translation>&amp;Copiar imagen</translation>
    </message>
    <message>
        <source>Save QR Code</source>
        <translation>Guardar código QR</translation>
    </message>
    <message>
        <source>PNG Image (*.png)</source>
        <translation>Imagen PNG (*.png)</translation>
    </message>
</context>
<context>
    <name>RPCConsole</name>
    <message>
        <source>N/A</source>
        <translation>N/A</translation>
    </message>
    <message>
        <source>Client version</source>
        <translation>Versión del Cliente</translation>
    </message>
    <message>
        <source>&amp;Information</source>
        <translation>&amp;Información</translation>
    </message>
    <message>
        <source>Debug window</source>
        <translation>Ventana Debug</translation>
    </message>
    <message>
        <source>General</source>
        <translation>General</translation>
    </message>
    <message>
        <source>Using BerkeleyDB version</source>
        <translation>Utilizando la versión de BerkeleyDB</translation>
    </message>
    <message>
        <source>Datadir</source>
        <translation>Datadir</translation>
    </message>
    <message>
        <source>Startup time</source>
        <translation>Tiempo de inicio</translation>
    </message>
    <message>
        <source>Network</source>
        <translation>Red</translation>
    </message>
    <message>
        <source>Name</source>
        <translation>Nombre</translation>
    </message>
    <message>
        <source>Number of connections</source>
        <translation>Número de conexiones</translation>
    </message>
    <message>
        <source>Block chain</source>
        <translation>Bloquea cadena</translation>
    </message>
    <message>
        <source>Current number of blocks</source>
        <translation>Cantidad de bloques actual</translation>
    </message>
    <message>
        <source>Memory Pool</source>
        <translation>Memory Pool</translation>
    </message>
    <message>
        <source>Current number of transactions</source>
        <translation>Numero total de transacciones</translation>
    </message>
    <message>
        <source>Memory usage</source>
        <translation>Memoria utilizada</translation>
    </message>
    <message>
        <source>&amp;Reset</source>
        <translation>&amp;Reestablecer</translation>
    </message>
    <message>
        <source>Received</source>
        <translation>Recibido</translation>
    </message>
    <message>
        <source>Sent</source>
        <translation>Enviado</translation>
    </message>
    <message>
        <source>&amp;Peers</source>
        <translation>&amp;Peers</translation>
    </message>
    <message>
        <source>Banned peers</source>
        <translation>Peers baneados</translation>
    </message>
    <message>
        <source>Select a peer to view detailed information.</source>
        <translation>Selecciona un peer para ver la información detallada.</translation>
    </message>
    <message>
        <source>Whitelisted</source>
        <translation>En la lista blanca</translation>
    </message>
    <message>
        <source>Direction</source>
        <translation>Dirección</translation>
    </message>
    <message>
        <source>Version</source>
        <translation>version
</translation>
    </message>
    <message>
        <source>Starting Block</source>
        <translation>Bloque de inicio</translation>
    </message>
    <message>
        <source>Synced Headers</source>
        <translation>Cabeceras sincronizadas</translation>
    </message>
    <message>
        <source>Synced Blocks</source>
        <translation>Bloques sincronizados</translation>
    </message>
    <message>
        <source>User Agent</source>
        <translation>User Agent</translation>
    </message>
    <message>
        <source>Decrease font size</source>
        <translation>Disminuir tamaño de fuente</translation>
    </message>
    <message>
        <source>Increase font size</source>
        <translation>Aumentar tamaño de fuente</translation>
    </message>
    <message>
        <source>Services</source>
        <translation>Servicios</translation>
    </message>
    <message>
        <source>Ban Score</source>
        <translation>Puntuación de bloqueo</translation>
    </message>
    <message>
        <source>Connection Time</source>
        <translation>Duración de la conexión</translation>
    </message>
    <message>
        <source>Last Send</source>
        <translation>Ultimo envío</translation>
    </message>
    <message>
        <source>Last Receive</source>
        <translation>Ultima recepción</translation>
    </message>
    <message>
        <source>Ping Time</source>
        <translation>Tiempo de Ping</translation>
    </message>
    <message>
        <source>Ping Wait</source>
        <translation>Espera de Ping</translation>
    </message>
    <message>
        <source>Min Ping</source>
        <translation>Ping minimo</translation>
    </message>
    <message>
        <source>Time Offset</source>
        <translation>Desplazamiento de tiempo</translation>
    </message>
    <message>
        <source>Last block time</source>
        <translation>Hora del último bloque</translation>
    </message>
    <message>
        <source>&amp;Open</source>
        <translation>&amp;Abrir</translation>
    </message>
    <message>
        <source>&amp;Console</source>
        <translation>&amp;Consola</translation>
    </message>
    <message>
        <source>&amp;Network Traffic</source>
        <translation>&amp;Tráfico de Red</translation>
    </message>
    <message>
        <source>Totals</source>
        <translation>Total:</translation>
    </message>
    <message>
        <source>In:</source>
        <translation>Entrada:</translation>
    </message>
    <message>
        <source>Out:</source>
        <translation>Salida:</translation>
    </message>
    <message>
        <source>Debug log file</source>
        <translation>Archivo del registro de depuración</translation>
    </message>
    <message>
        <source>Clear console</source>
        <translation>Limpiar Consola</translation>
    </message>
    <message>
        <source>1 &amp;hour</source>
        <translation>1 &amp;hora</translation>
    </message>
    <message>
        <source>1 &amp;day</source>
        <translation>1 &amp;día</translation>
    </message>
    <message>
        <source>1 &amp;week</source>
        <translation>1 semana</translation>
    </message>
    <message>
        <source>1 &amp;year</source>
        <translation>1 año</translation>
    </message>
    <message>
        <source>&amp;Disconnect</source>
        <translation>&amp;Desconectar</translation>
    </message>
    <message>
        <source>Ban for</source>
        <translation>Prohibir para</translation>
    </message>
    <message>
        <source>&amp;Unban</source>
        <translation>&amp;Desbloquear</translation>
    </message>
    <message>
        <source>Welcome to the %1 RPC console.</source>
        <translation>Bienvenido a la consola RPC %1.</translation>
    </message>
    <message>
        <source>Use up and down arrows to navigate history, and %1 to clear screen.</source>
        <translation>Usa las flechas (arriba y abajo) para navegar por el historial, y %1 para limpiar la consola.</translation>
    </message>
    <message>
        <source>WARNING: Scammers have been active, telling users to type commands here, stealing their wallet contents. Do not use this console without fully understanding the ramifications of a command.</source>
        <translation>ADVERTENCIA: No uses esta consola sin comprender las consecuencias de la ejecución de cada comando.</translation>
    </message>
    <message>
        <source>Network activity disabled</source>
        <translation>Actividad de red desactivada</translation>
    </message>
    <message>
        <source>(node id: %1)</source>
        <translation>(identificador del nodo: %1)</translation>
    </message>
    <message>
        <source>via %1</source>
        <translation>via %1</translation>
    </message>
    <message>
        <source>never</source>
        <translation>nunca</translation>
    </message>
    <message>
        <source>Inbound</source>
        <translation>Entrante</translation>
    </message>
    <message>
        <source>Outbound</source>
        <translation>Saliente</translation>
    </message>
    <message>
        <source>Yes</source>
        <translation>Si</translation>
    </message>
    <message>
        <source>No</source>
        <translation>No</translation>
    </message>
    <message>
        <source>Unknown</source>
        <translation>Desconocido</translation>
    </message>
</context>
<context>
    <name>ReceiveCoinsDialog</name>
    <message>
        <source>&amp;Amount:</source>
        <translation>Cantidad:</translation>
    </message>
    <message>
        <source>&amp;Label:</source>
        <translation>&amp;Etiqueta:</translation>
    </message>
    <message>
        <source>&amp;Message:</source>
        <translation>&amp;mensaje</translation>
    </message>
    <message>
        <source>An optional message to attach to the payment request, which will be displayed when the request is opened. Note: The message will not be sent with the payment over the Bitcoin network.</source>
        <translation>Mensaje opcional adjunto a la solicitud de pago, que será mostrado cuando la solicitud sea abierta. Nota: Este mensaje no será enviado con el pago a través de la red Bitcoin.</translation>
    </message>
    <message>
        <source>Use this form to request payments. All fields are &lt;b&gt;optional&lt;/b&gt;.</source>
        <translation>Usa este formulario para solicitar un pago. Todos los campos son &lt;b&gt;opcionales&lt;/b&gt;.</translation>
    </message>
    <message>
        <source>An optional amount to request. Leave this empty or zero to not request a specific amount.</source>
        <translation>Monto opcional a solicitar. Deja este campo vacío o en cero si no quieres definir un monto específico.</translation>
    </message>
    <message>
        <source>Clear all fields of the form.</source>
        <translation>Limpiar todos los campos del formulario.</translation>
    </message>
    <message>
        <source>Clear</source>
        <translation>Limpiar</translation>
    </message>
    <message>
        <source>Requested payments history</source>
        <translation>Historial de pagos solicitados</translation>
    </message>
    <message>
        <source>&amp;Request payment</source>
        <translation>Solicitud de pago</translation>
    </message>
    <message>
        <source>Show</source>
        <translation>Mostrar</translation>
    </message>
    <message>
        <source>Remove the selected entries from the list</source>
        <translation>Borrar de la lista las direcciones seleccionadas</translation>
    </message>
    <message>
        <source>Remove</source>
        <translation>Eliminar</translation>
    </message>
    <message>
        <source>Copy URI</source>
        <translation>Copiar URI</translation>
    </message>
    <message>
        <source>Copy label</source>
        <translation>Copiar etiqueta</translation>
    </message>
    <message>
        <source>Copy message</source>
        <translation>Copiar mensaje</translation>
    </message>
    <message>
        <source>Copy amount</source>
        <translation>Copiar Cantidad</translation>
    </message>
</context>
<context>
    <name>ReceiveRequestDialog</name>
    <message>
        <source>QR Code</source>
        <translation>Código QR </translation>
    </message>
    <message>
        <source>Copy &amp;URI</source>
        <translation>Copiar &amp;URI</translation>
    </message>
    <message>
        <source>Copy &amp;Address</source>
        <translation>&amp;Copia dirección</translation>
    </message>
    <message>
        <source>&amp;Save Image...</source>
        <translation>Guardar imagen...</translation>
    </message>
    <message>
        <source>Request payment to %1</source>
        <translation>Solicitar pago a %1</translation>
    </message>
    <message>
        <source>Payment information</source>
        <translation>Información del pago</translation>
    </message>
    <message>
        <source>URI</source>
        <translation>URI</translation>
    </message>
    <message>
        <source>Address</source>
        <translation>Dirección</translation>
    </message>
    <message>
        <source>Amount</source>
        <translation>Cantidad</translation>
    </message>
    <message>
        <source>Label</source>
        <translation>Etiqueta</translation>
    </message>
    <message>
        <source>Message</source>
        <translation>Mensaje</translation>
    </message>
    <message>
        <source>Error encoding URI into QR Code.</source>
        <translation>Fallo al codificar URI en código QR.</translation>
    </message>
</context>
<context>
    <name>RecentRequestsTableModel</name>
    <message>
        <source>Date</source>
        <translation>Fecha</translation>
    </message>
    <message>
        <source>Label</source>
        <translation>Etiqueta</translation>
    </message>
    <message>
        <source>Message</source>
        <translation>Mensaje</translation>
    </message>
    <message>
        <source>(no label)</source>
        <translation>(sin etiqueta)</translation>
    </message>
    <message>
        <source>(no message)</source>
        <translation>(sin mensaje)</translation>
    </message>
    <message>
        <source>(no amount requested)</source>
        <translation>(no existe monto solicitado)</translation>
    </message>
    <message>
        <source>Requested</source>
        <translation>Solicitado</translation>
    </message>
</context>
<context>
    <name>SendCoinsDialog</name>
    <message>
        <source>Send Coins</source>
        <translation>Enviar monedas</translation>
    </message>
    <message>
        <source>Coin Control Features</source>
        <translation>Características de Coin Control</translation>
    </message>
    <message>
        <source>Inputs...</source>
        <translation>Entradas...</translation>
    </message>
    <message>
        <source>automatically selected</source>
        <translation>Seleccionado automaticamente</translation>
    </message>
    <message>
        <source>Insufficient funds!</source>
        <translation>Fondos insuficientes</translation>
    </message>
    <message>
        <source>Quantity:</source>
        <translation>Cantidad:</translation>
    </message>
    <message>
        <source>Bytes:</source>
        <translation>Bytes:</translation>
    </message>
    <message>
        <source>Amount:</source>
        <translation>Cantidad:</translation>
    </message>
    <message>
        <source>Fee:</source>
        <translation>comisión:
</translation>
    </message>
    <message>
        <source>After Fee:</source>
        <translation>Después de aplicar la comisión:</translation>
    </message>
    <message>
        <source>Change:</source>
        <translation>Cambio:</translation>
    </message>
    <message>
        <source>Custom change address</source>
        <translation>Dirección de cambio personalizada</translation>
    </message>
    <message>
        <source>Transaction Fee:</source>
        <translation>Comisión transacción:</translation>
    </message>
    <message>
        <source>Choose...</source>
        <translation>Seleccione</translation>
    </message>
    <message>
        <source>Warning: Fee estimation is currently not possible.</source>
        <translation>Advertencia: En este momento no se puede estimar la cuota.</translation>
    </message>
    <message>
        <source>collapse fee-settings</source>
        <translation>Colapsar ajustes de comisión.</translation>
    </message>
    <message>
        <source>per kilobyte</source>
        <translation>por kilobyte</translation>
    </message>
    <message>
        <source>Hide</source>
        <translation>Ocultar</translation>
    </message>
    <message>
        <source>(read the tooltip)</source>
        <translation>(leer la sugerencia)</translation>
    </message>
    <message>
        <source>Recommended:</source>
        <translation>Recomendado:</translation>
    </message>
    <message>
        <source>Custom:</source>
        <translation>Personalizado:</translation>
    </message>
    <message>
        <source>Send to multiple recipients at once</source>
        <translation>Enviar a múltiples destinatarios</translation>
    </message>
    <message>
        <source>Add &amp;Recipient</source>
        <translation>&amp;Agrega destinatario</translation>
    </message>
    <message>
        <source>Clear all fields of the form.</source>
        <translation>Limpiar todos los campos del formulario.</translation>
    </message>
    <message>
        <source>Dust:</source>
        <translation>Polvo:</translation>
    </message>
    <message>
        <source>Confirmation time target:</source>
        <translation>Objetivo de tiempo de confirmación</translation>
    </message>
    <message>
        <source>Clear &amp;All</source>
        <translation>&amp;Borra todos</translation>
    </message>
    <message>
        <source>Balance:</source>
        <translation>Balance:</translation>
    </message>
    <message>
        <source>Confirm the send action</source>
        <translation>Confirma el envio</translation>
    </message>
    <message>
        <source>S&amp;end</source>
        <translation>&amp;Envía</translation>
    </message>
    <message>
        <source>Copy quantity</source>
        <translation>Copiar cantidad</translation>
    </message>
    <message>
        <source>Copy amount</source>
        <translation>Copiar Cantidad</translation>
    </message>
    <message>
        <source>Copy fee</source>
        <translation>Copiar comisión</translation>
    </message>
    <message>
        <source>Copy after fee</source>
        <translation>Copiar después de la comisión</translation>
    </message>
    <message>
        <source>Copy bytes</source>
        <translation>Copiar bytes</translation>
    </message>
    <message>
        <source>Copy dust</source>
        <translation>Copiar polvo</translation>
    </message>
    <message>
        <source>Copy change</source>
        <translation>Copiar cambio</translation>
    </message>
    <message>
        <source>%1 (%2 blocks)</source>
        <translation>%1 (%2 bloques)</translation>
    </message>
    <message>
        <source>%1 to %2</source>
        <translation>%1 a %2</translation>
    </message>
    <message>
        <source>Are you sure you want to send?</source>
        <translation>¿Seguro que quiere enviar?</translation>
    </message>
    <message>
        <source>added as transaction fee</source>
        <translation>agregado como comisión de transacción</translation>
    </message>
    <message>
        <source>Total Amount %1</source>
        <translation>Monto total %1</translation>
    </message>
    <message>
        <source>or</source>
        <translation>o</translation>
    </message>
    <message>
        <source>Confirm send coins</source>
        <translation>Confirmar el envió de monedas</translation>
    </message>
    <message>
        <source>The recipient address is not valid. Please recheck.</source>
        <translation>La dirección de envío no es válida. Por favor revisala.</translation>
    </message>
    <message>
        <source>The amount to pay must be larger than 0.</source>
        <translation>La cantidad por pagar tiene que ser mayor que 0.</translation>
    </message>
    <message>
        <source>The amount exceeds your balance.</source>
        <translation>El monto sobrepasa tu saldo.</translation>
    </message>
    <message>
        <source>The total exceeds your balance when the %1 transaction fee is included.</source>
        <translation>El total sobrepasa tu saldo cuando se incluyen %1 como comisión de envió.</translation>
    </message>
    <message>
        <source>Transaction creation failed!</source>
        <translation>¡Fallo al crear la transacción!</translation>
    </message>
    <message>
        <source>The transaction was rejected with the following reason: %1</source>
        <translation>Se ha rechazado la transacción por la siguiente razón: %1</translation>
    </message>
    <message>
        <source>A fee higher than %1 is considered an absurdly high fee.</source>
        <translation>Una comisión mayor que %1 se considera como una comisión absurda-mente alta.</translation>
    </message>
    <message>
        <source>Payment request expired.</source>
        <translation>Solicitud de pago expirada</translation>
    </message>
    <message>
        <source>Pay only the required fee of %1</source>
        <translation>Pagar únicamente la comisión requerida de %1</translation>
    </message>
    <message>
        <source>Warning: Invalid Bitcoin address</source>
        <translation>Peligro: Dirección de Bitcoin inválida</translation>
    </message>
    <message>
        <source>Warning: Unknown change address</source>
        <translation>Peligro: Dirección de cambio desconocida</translation>
    </message>
    <message>
        <source>Confirm custom change address</source>
        <translation>Confirma dirección de cambio personalizada</translation>
    </message>
    <message>
        <source>The address you selected for change is not part of this wallet. Any or all funds in your wallet may be sent to this address. Are you sure?</source>
        <translation>La dirección de cambio que ingresaste no es parte de tu monedero. Parte de tus fondos serán enviados a esta dirección. ¿Estás seguro?</translation>
    </message>
    <message>
        <source>(no label)</source>
        <translation>(sin etiqueta)</translation>
    </message>
</context>
<context>
    <name>SendCoinsEntry</name>
    <message>
        <source>A&amp;mount:</source>
        <translation>Cantidad:</translation>
    </message>
    <message>
        <source>Pay &amp;To:</source>
        <translation>&amp;Pagar a:</translation>
    </message>
    <message>
        <source>&amp;Label:</source>
        <translation>&amp;Etiqueta:</translation>
    </message>
    <message>
        <source>Choose previously used address</source>
        <translation>Seleccionar dirección usada anteriormente</translation>
    </message>
    <message>
        <source>This is a normal payment.</source>
        <translation>Este es un pago normal</translation>
    </message>
    <message>
        <source>The Bitcoin address to send the payment to</source>
        <translation>Dirección Bitcoin a enviar el pago</translation>
    </message>
    <message>
        <source>Alt+A</source>
        <translation>Alt+A</translation>
    </message>
    <message>
        <source>Paste address from clipboard</source>
        <translation>Pega dirección desde portapapeles</translation>
    </message>
    <message>
        <source>Alt+P</source>
        <translation>Alt+P</translation>
    </message>
    <message>
        <source>Remove this entry</source>
        <translation>Quitar esta entrada</translation>
    </message>
    <message>
        <source>S&amp;ubtract fee from amount</source>
        <translation>Restar comisiones del monto.</translation>
    </message>
    <message>
        <source>Message:</source>
        <translation>Mensaje:</translation>
    </message>
    <message>
        <source>This is an unauthenticated payment request.</source>
        <translation>Esta es una petición de pago no autentificada.</translation>
    </message>
    <message>
        <source>This is an authenticated payment request.</source>
        <translation>Esta es una petición de pago autentificada.</translation>
    </message>
    <message>
        <source>Enter a label for this address to add it to the list of used addresses</source>
        <translation>Introduce una etiqueta para esta dirección para añadirla a la lista de direcciones utilizadas</translation>
    </message>
    <message>
        <source>Pay To:</source>
        <translation>Pagar a:</translation>
    </message>
    <message>
        <source>Memo:</source>
        <translation>Memo:</translation>
    </message>
    <message>
        <source>Enter a label for this address to add it to your address book</source>
        <translation>Introduce una etiqueta a esta dirección para añadirla a tu guía</translation>
    </message>
</context>
<context>
    <name>SendConfirmationDialog</name>
    <message>
        <source>Yes</source>
        <translation>Si</translation>
    </message>
</context>
<context>
    <name>ShutdownWindow</name>
    <message>
        <source>%1 is shutting down...</source>
        <translation>%1 se esta cerrando...</translation>
    </message>
    <message>
        <source>Do not shut down the computer until this window disappears.</source>
        <translation>No apague el equipo hasta que desaparezca esta ventana.</translation>
    </message>
</context>
<context>
    <name>SignVerifyMessageDialog</name>
    <message>
        <source>Signatures - Sign / Verify a Message</source>
        <translation>Firmas - Firmar / verificar un mensaje</translation>
    </message>
    <message>
        <source>&amp;Sign Message</source>
        <translation>&amp;Firmar Mensaje</translation>
    </message>
    <message>
        <source>The Bitcoin address to sign the message with</source>
        <translation>Dirección Bitcoin con la que firmar el mensaje</translation>
    </message>
    <message>
        <source>Choose previously used address</source>
        <translation>Seleccionar dirección usada anteriormente</translation>
    </message>
    <message>
        <source>Alt+A</source>
        <translation>Alt+A</translation>
    </message>
    <message>
        <source>Paste address from clipboard</source>
        <translation>Pega dirección desde portapapeles</translation>
    </message>
    <message>
        <source>Alt+P</source>
        <translation>Alt+P</translation>
    </message>
    <message>
        <source>Enter the message you want to sign here</source>
        <translation>Escriba el mensaje que desea firmar</translation>
    </message>
    <message>
        <source>Signature</source>
        <translation>Firma</translation>
    </message>
    <message>
        <source>Copy the current signature to the system clipboard</source>
        <translation>Copiar la firma actual al portapapeles del sistema</translation>
    </message>
    <message>
        <source>Sign the message to prove you own this Bitcoin address</source>
        <translation>Firmar un mensjage para probar que usted es dueño de esta dirección</translation>
    </message>
    <message>
        <source>Sign &amp;Message</source>
        <translation>Firmar Mensaje</translation>
    </message>
    <message>
        <source>Reset all sign message fields</source>
        <translation>Limpiar todos los campos de la firma de mensaje</translation>
    </message>
    <message>
        <source>Clear &amp;All</source>
        <translation>&amp;Borra todos</translation>
    </message>
    <message>
        <source>&amp;Verify Message</source>
        <translation>&amp;Firmar Mensaje</translation>
    </message>
    <message>
        <source>The Bitcoin address the message was signed with</source>
        <translation>La dirección Bitcoin con la que se firmó el mensaje</translation>
    </message>
    <message>
        <source>Verify the message to ensure it was signed with the specified Bitcoin address</source>
        <translation>Verifica el mensaje para asegurar que fue firmado con la dirección de Bitcoin especificada.</translation>
    </message>
    <message>
        <source>Verify &amp;Message</source>
        <translation>&amp;Firmar Mensaje</translation>
    </message>
    <message>
        <source>Reset all verify message fields</source>
        <translation>Limpiar todos los campos de la verificación de mensaje</translation>
    </message>
    <message>
        <source>Click "Sign Message" to generate signature</source>
        <translation>Click en "Firmar mensaje" para generar una firma</translation>
    </message>
    <message>
        <source>The entered address is invalid.</source>
        <translation>La dirección ingresada es inválida</translation>
    </message>
    <message>
        <source>Please check the address and try again.</source>
        <translation>Por favor, revisa la dirección e intenta nuevamente.</translation>
    </message>
    <message>
        <source>The entered address does not refer to a key.</source>
        <translation>La dirección ingresada no corresponde a una llave válida.</translation>
    </message>
    <message>
        <source>Wallet unlock was cancelled.</source>
        <translation>El desbloqueo del monedero fue cancelado.</translation>
    </message>
    <message>
        <source>Private key for the entered address is not available.</source>
        <translation>La llave privada para la dirección introducida no está disponible.</translation>
    </message>
    <message>
        <source>Message signing failed.</source>
        <translation>Falló la firma del mensaje.</translation>
    </message>
    <message>
        <source>Message signed.</source>
        <translation>Mensaje firmado.</translation>
    </message>
    <message>
        <source>The signature could not be decoded.</source>
        <translation>La firma no pudo decodificarse.</translation>
    </message>
    <message>
        <source>Please check the signature and try again.</source>
        <translation>Por favor compruebe la firma e intente de nuevo.</translation>
    </message>
    <message>
        <source>The signature did not match the message digest.</source>
        <translation>La firma no se combinó con el mensaje.</translation>
    </message>
    <message>
        <source>Message verification failed.</source>
        <translation>Falló la verificación del mensaje.</translation>
    </message>
    <message>
        <source>Message verified.</source>
        <translation>Mensaje verificado.</translation>
    </message>
</context>
<context>
    <name>SplashScreen</name>
    <message>
        <source>[testnet]</source>
        <translation>[red-de-pruebas]</translation>
    </message>
</context>
<context>
    <name>TrafficGraphWidget</name>
    <message>
        <source>KB/s</source>
        <translation>KB/s</translation>
    </message>
</context>
<context>
    <name>TransactionDesc</name>
    <message>
        <source>Open until %1</source>
        <translation>Abierto hasta %1</translation>
    </message>
    <message>
        <source>conflicted with a transaction with %1 confirmations</source>
        <translation>Hay un conflicto con la traducción de las confirmaciones %1</translation>
    </message>
    <message>
        <source>%1/offline</source>
        <translation>%1/sin conexión</translation>
    </message>
    <message>
        <source>0/unconfirmed, %1</source>
        <translation>0/no confirmado, %1</translation>
    </message>
    <message>
        <source>in memory pool</source>
        <translation>en el equipo de memoria</translation>
    </message>
    <message>
        <source>not in memory pool</source>
        <translation>no en el equipo de memoria</translation>
    </message>
    <message>
        <source>abandoned</source>
        <translation>abandonado</translation>
    </message>
    <message>
        <source>%1/unconfirmed</source>
        <translation>%1/no confirmado</translation>
    </message>
    <message>
        <source>%1 confirmations</source>
        <translation>confirmaciones %1</translation>
    </message>
    <message>
        <source>Status</source>
        <translation>Estado</translation>
    </message>
    <message>
        <source>, has not been successfully broadcast yet</source>
        <translation>, no ha sido emitido con éxito aún</translation>
    </message>
    <message>
        <source>Date</source>
        <translation>Fecha</translation>
    </message>
    <message>
        <source>Source</source>
        <translation>Fuente</translation>
    </message>
    <message>
        <source>Generated</source>
        <translation>Generado</translation>
    </message>
    <message>
        <source>From</source>
        <translation>Desde</translation>
    </message>
    <message>
        <source>unknown</source>
        <translation>desconocido</translation>
    </message>
    <message>
        <source>To</source>
        <translation>Para</translation>
    </message>
    <message>
        <source>own address</source>
        <translation>dirección personal</translation>
    </message>
    <message>
        <source>watch-only</source>
        <translation>Solo observación</translation>
    </message>
    <message>
        <source>label</source>
        <translation>etiqueta</translation>
    </message>
    <message>
        <source>Credit</source>
        <translation>Credito</translation>
    </message>
    <message>
        <source>not accepted</source>
        <translation>no aceptada</translation>
    </message>
    <message>
        <source>Debit</source>
        <translation>Débito</translation>
    </message>
    <message>
        <source>Total debit</source>
        <translation>Total enviado</translation>
    </message>
    <message>
        <source>Total credit</source>
        <translation>Crédito total</translation>
    </message>
    <message>
        <source>Transaction fee</source>
        <translation>Comisión de transacción</translation>
    </message>
    <message>
        <source>Net amount</source>
        <translation>Cantidad total</translation>
    </message>
    <message>
        <source>Message</source>
        <translation>Mensaje</translation>
    </message>
    <message>
        <source>Comment</source>
        <translation>Comentario</translation>
    </message>
    <message>
        <source>Transaction ID</source>
        <translation>Identificador de transacción (ID)</translation>
    </message>
    <message>
        <source>Transaction total size</source>
        <translation>Tamaño total de transacción</translation>
    </message>
    <message>
        <source>Output index</source>
        <translation>Indice de salida</translation>
    </message>
    <message>
        <source>Merchant</source>
        <translation>Vendedor</translation>
    </message>
    <message>
        <source>Debug information</source>
        <translation>Información de depuración</translation>
    </message>
    <message>
        <source>Transaction</source>
        <translation>Transacción</translation>
    </message>
    <message>
        <source>Inputs</source>
        <translation>Entradas</translation>
    </message>
    <message>
        <source>Amount</source>
        <translation>Cantidad</translation>
    </message>
    <message>
        <source>true</source>
        <translation>verdadero</translation>
    </message>
    <message>
        <source>false</source>
        <translation>falso</translation>
    </message>
</context>
<context>
    <name>TransactionDescDialog</name>
    <message>
        <source>This pane shows a detailed description of the transaction</source>
        <translation>Esta ventana muestra información detallada sobre la transacción</translation>
    </message>
    <message>
        <source>Details for %1</source>
        <translation>Detalles para %1</translation>
    </message>
</context>
<context>
    <name>TransactionTableModel</name>
    <message>
        <source>Date</source>
        <translation>Fecha</translation>
    </message>
    <message>
        <source>Type</source>
        <translation>Tipo</translation>
    </message>
    <message>
        <source>Label</source>
        <translation>Etiqueta</translation>
    </message>
    <message>
        <source>Open until %1</source>
        <translation>Abierto hasta %1</translation>
    </message>
    <message>
        <source>Offline</source>
        <translation>Fuera de linea</translation>
    </message>
    <message>
        <source>Unconfirmed</source>
        <translation>Sin confirmar</translation>
    </message>
    <message>
        <source>Abandoned</source>
        <translation>Abandonado</translation>
    </message>
    <message>
        <source>Confirming (%1 of %2 recommended confirmations)</source>
        <translation>Confirmando (%1 de %2 confirmaciones recomendadas)</translation>
    </message>
    <message>
        <source>Confirmed (%1 confirmations)</source>
        <translation>Confirmado (%1 confirmaciones)</translation>
    </message>
    <message>
        <source>Conflicted</source>
        <translation>En conflicto</translation>
    </message>
    <message>
        <source>Immature (%1 confirmations, will be available after %2)</source>
        <translation>Inmaduro (%1 confirmación(es), Estarán disponibles después de %2)</translation>
    </message>
    <message>
        <source>This block was not received by any other nodes and will probably not be accepted!</source>
        <translation>¡Este bloque no ha sido recibido por otros nodos y probablemente no sea aceptado!</translation>
    </message>
    <message>
        <source>Generated but not accepted</source>
        <translation>Generado pero no aceptado</translation>
    </message>
    <message>
        <source>Received with</source>
        <translation>Recibido con</translation>
    </message>
    <message>
        <source>Received from</source>
        <translation>Recibido de</translation>
    </message>
    <message>
        <source>Sent to</source>
        <translation>Enviado a</translation>
    </message>
    <message>
        <source>Payment to yourself</source>
        <translation>Pago a ti mismo</translation>
    </message>
    <message>
        <source>Mined</source>
        <translation>Minado</translation>
    </message>
    <message>
        <source>watch-only</source>
        <translation>Solo observación</translation>
    </message>
    <message>
        <source>(n/a)</source>
        <translation>(n/a)</translation>
    </message>
    <message>
        <source>(no label)</source>
        <translation>(sin etiqueta)</translation>
    </message>
    <message>
        <source>Transaction status. Hover over this field to show number of confirmations.</source>
        <translation>Estado de transacción. Pasa el ratón sobre este campo para ver el numero de confirmaciones.</translation>
    </message>
    <message>
        <source>Date and time that the transaction was received.</source>
        <translation>Fecha y hora cuando se recibió la transacción</translation>
    </message>
    <message>
        <source>Type of transaction.</source>
        <translation>Tipo de transacción.</translation>
    </message>
    <message>
        <source>Amount removed from or added to balance.</source>
        <translation>Cantidad restada o añadida al balance</translation>
    </message>
</context>
<context>
    <name>TransactionView</name>
    <message>
        <source>All</source>
        <translation>Todo</translation>
    </message>
    <message>
        <source>Today</source>
        <translation>Hoy</translation>
    </message>
    <message>
        <source>This week</source>
        <translation>Esta semana</translation>
    </message>
    <message>
        <source>This month</source>
        <translation>Este mes</translation>
    </message>
    <message>
        <source>Last month</source>
        <translation>Mes pasado</translation>
    </message>
    <message>
        <source>This year</source>
        <translation>Este año</translation>
    </message>
    <message>
        <source>Range...</source>
        <translation>Rango...</translation>
    </message>
    <message>
        <source>Received with</source>
        <translation>Recibido con</translation>
    </message>
    <message>
        <source>Sent to</source>
        <translation>Enviado a</translation>
    </message>
    <message>
        <source>To yourself</source>
        <translation>A ti mismo</translation>
    </message>
    <message>
        <source>Mined</source>
        <translation>Minado</translation>
    </message>
    <message>
        <source>Other</source>
        <translation>Otra</translation>
    </message>
    <message>
        <source>Min amount</source>
        <translation>Cantidad mínima</translation>
    </message>
    <message>
        <source>Abandon transaction</source>
        <translation>Transacción abandonada</translation>
    </message>
    <message>
        <source>Increase transaction fee</source>
        <translation>Incrementar cuota de transacción</translation>
    </message>
    <message>
        <source>Copy address</source>
        <translation>Copiar dirección</translation>
    </message>
    <message>
        <source>Copy label</source>
        <translation>Copiar etiqueta</translation>
    </message>
    <message>
        <source>Copy amount</source>
        <translation>Copiar Cantidad</translation>
    </message>
    <message>
        <source>Copy transaction ID</source>
        <translation>Copiar ID de transacción</translation>
    </message>
    <message>
        <source>Copy raw transaction</source>
        <translation>Copiar transacción bruta</translation>
    </message>
    <message>
        <source>Copy full transaction details</source>
        <translation>Copiar todos los detalles de la transacción</translation>
    </message>
    <message>
        <source>Edit label</source>
        <translation>Editar etiqueta</translation>
    </message>
    <message>
        <source>Show transaction details</source>
        <translation>Mostrar detalles de la transacción</translation>
    </message>
    <message>
        <source>Export Transaction History</source>
        <translation>Exportar historial de transacciones</translation>
    </message>
    <message>
        <source>Comma separated file (*.csv)</source>
        <translation>Archivos separados por coma (*.csv)</translation>
    </message>
    <message>
        <source>Confirmed</source>
        <translation>Archivo separado de coma (*.csv)</translation>
    </message>
    <message>
        <source>Watch-only</source>
        <translation>Solo observación</translation>
    </message>
    <message>
        <source>Date</source>
        <translation>Fecha</translation>
    </message>
    <message>
        <source>Type</source>
        <translation>Tipo</translation>
    </message>
    <message>
        <source>Label</source>
        <translation>Etiqueta</translation>
    </message>
    <message>
        <source>Address</source>
        <translation>Dirección</translation>
    </message>
    <message>
        <source>ID</source>
        <translation>ID</translation>
    </message>
    <message>
        <source>Exporting Failed</source>
        <translation>Exportación fallida</translation>
    </message>
    <message>
        <source>Exporting Successful</source>
        <translation>Exportación exitosa</translation>
    </message>
    <message>
        <source>The transaction history was successfully saved to %1.</source>
        <translation>La transacción ha sido guardada en %1.</translation>
    </message>
    <message>
        <source>Range:</source>
        <translation>Rango:</translation>
    </message>
    <message>
        <source>to</source>
        <translation>para</translation>
    </message>
</context>
<context>
    <name>UnitDisplayStatusBarControl</name>
    <message>
        <source>Unit to show amounts in. Click to select another unit.</source>
        <translation>Unidad en la que se muestran las cantidades. Haga clic para seleccionar otra unidad.</translation>
    </message>
</context>
<context>
    <name>WalletFrame</name>
    <message>
        <source>No wallet has been loaded.</source>
        <translation>No se ha cargado ningún monedero</translation>
    </message>
</context>
<context>
    <name>WalletModel</name>
    <message>
        <source>Send Coins</source>
        <translation>Enviar monedas</translation>
    </message>
    <message>
        <source>Fee bump error</source>
        <translation>Error de incremento de cuota</translation>
    </message>
    <message>
        <source>Increasing transaction fee failed</source>
        <translation>Ha fallado el incremento de la cuota de transacción.</translation>
    </message>
    <message>
        <source>Do you want to increase the fee?</source>
        <translation>¿Desea incrementar la cuota?</translation>
    </message>
    <message>
        <source>Current fee:</source>
        <translation>Comisión actual:</translation>
    </message>
    <message>
        <source>Increase:</source>
        <translation>Incremento:</translation>
    </message>
    <message>
        <source>New fee:</source>
        <translation>Nueva comisión:</translation>
    </message>
    <message>
        <source>Confirm fee bump</source>
        <translation>Confirmar incremento de comisión</translation>
    </message>
    <message>
        <source>Can't sign transaction.</source>
        <translation>No se ha podido firmar la transacción.</translation>
    </message>
    <message>
        <source>Could not commit transaction</source>
        <translation>No se pudo confirmar la transacción</translation>
    </message>
</context>
<context>
    <name>WalletView</name>
    <message>
        <source>&amp;Export</source>
        <translation>Exportar</translation>
    </message>
    <message>
        <source>Export the data in the current tab to a file</source>
        <translation>Exportar los datos de la pestaña actual a un archivo</translation>
    </message>
    <message>
        <source>Backup Wallet</source>
        <translation>Respaldar monedero</translation>
    </message>
    <message>
        <source>Wallet Data (*.dat)</source>
        <translation>Archivo de respaldo (*.dat)</translation>
    </message>
    <message>
        <source>Backup Failed</source>
        <translation>Ha fallado el respaldo</translation>
    </message>
    <message>
        <source>There was an error trying to save the wallet data to %1.</source>
        <translation>Ha habido un error al intentar guardar los datos del monedero a %1.</translation>
    </message>
    <message>
        <source>Backup Successful</source>
        <translation>Respaldo exitoso</translation>
    </message>
    <message>
        <source>The wallet data was successfully saved to %1.</source>
        <translation>Los datos del monedero se han guardado con éxito en %1.</translation>
    </message>
</context>
<context>
    <name>bitcoin-core</name>
    <message>
        <source>Options:</source>
        <translation>Opciones:
</translation>
    </message>
    <message>
        <source>Specify data directory</source>
        <translation>Especifica directorio para los datos
</translation>
    </message>
    <message>
        <source>Connect to a node to retrieve peer addresses, and disconnect</source>
        <translation>Conectar a un nodo para obtener direcciones de pares y desconectar</translation>
    </message>
    <message>
        <source>Specify your own public address</source>
        <translation>Especifica tu propia dirección pública</translation>
    </message>
    <message>
        <source>Accept command line and JSON-RPC commands</source>
        <translation>Aceptar comandos consola y JSON-RPC
</translation>
    </message>
    <message>
        <source>Distributed under the MIT software license, see the accompanying file %s or %s</source>
        <translation>Distribuido bajo la licencia de software MIT, vea el archivo adjunto %s o %s</translation>
    </message>
    <message>
        <source>If &lt;category&gt; is not supplied or if &lt;category&gt; = 1, output all debugging information.</source>
        <translation>Si &lt;category&gt; no es proporcionado o si &lt;category&gt; = 1, muestra toda la información de depuración</translation>
    </message>
    <message>
        <source>Prune configured below the minimum of %d MiB.  Please use a higher number.</source>
        <translation>La Poda se ha configurado por debajo del mínimo de %d MiB. Por favor utiliza un valor mas alto.</translation>
    </message>
    <message>
        <source>Rescans are not possible in pruned mode. You will need to use -reindex which will download the whole blockchain again.</source>
        <translation>No es es posible re-escanear en modo prune. Debes usar -reindex el cual descargara toda la blockchain de nuevo.</translation>
    </message>
    <message>
        <source>Error: A fatal internal error occurred, see debug.log for details</source>
        <translation>Error: Un error interno fatal ha ocurrido, ver debug.log para detalles</translation>
    </message>
    <message>
        <source>Pruning blockstore...</source>
        <translation>Poda blockstore...</translation>
    </message>
    <message>
        <source>Run in the background as a daemon and accept commands</source>
        <translation>Correr como demonio y acepta comandos
</translation>
    </message>
    <message>
        <source>Unable to start HTTP server. See debug log for details.</source>
        <translation>No se ha podido iniciar el servidor HTTP. Ver debug log para detalles.</translation>
    </message>
    <message>
        <source>Bitcoin Core</source>
        <translation>bitcoin core</translation>
    </message>
    <message>
        <source>The %s developers</source>
        <translation>Los desarrolladores de %s</translation>
    </message>
    <message>
        <source>%d of last 100 blocks have unexpected version</source>
        <translation>%d de los últimos 100 bloques tienen una versión no esperada</translation>
    </message>
    <message>
        <source>%s corrupt, salvage failed</source>
        <translation>%s corrupto. Fracasó la recuperación</translation>
    </message>
    <message>
        <source>-maxmempool must be at least %d MB</source>
        <translation>-maxmempool debe ser por lo menos de %d MB</translation>
    </message>
    <message>
        <source>&lt;category&gt; can be:</source>
        <translation>&lt;category&gt; puede ser:</translation>
    </message>
    <message>
        <source>Accept connections from outside (default: 1 if no -proxy or -connect)</source>
        <translation>Aceptar conexiones desde el exterior (por defecto: 1 si no -proxy o -connect)</translation>
    </message>
    <message>
        <source>Append comment to the user agent string</source>
        <translation>Agrega un comentario a la linea de agente de usuario</translation>
    </message>
    <message>
        <source>Attempt to recover private keys from a corrupt wallet on startup</source>
        <translation>Intento de recuperar claves privadas de un monedero corrupto en el arranque</translation>
    </message>
    <message>
        <source>Block creation options:</source>
        <translation>Opciones de creación de bloques:</translation>
    </message>
    <message>
        <source>Cannot resolve -%s address: '%s'</source>
        <translation>No se puede resolver -%s direccion: '%s'</translation>
    </message>
    <message>
        <source>Chain selection options:</source>
        <translation>Opciones de selección en cadena:</translation>
    </message>
    <message>
        <source>Change index out of range</source>
        <translation>Cambio de indice fuera de rango</translation>
    </message>
    <message>
        <source>Connection options:</source>
        <translation>Opciones de conexión:</translation>
    </message>
    <message>
        <source>Copyright (C) %i-%i</source>
        <translation>Copyright (C) %i-%i</translation>
    </message>
    <message>
        <source>Corrupted block database detected</source>
        <translation>Corrupción de base de datos de bloques detectada.</translation>
    </message>
    <message>
        <source>Debugging/Testing options:</source>
        <translation>Opciones de depuración/pruebas:</translation>
    </message>
    <message>
        <source>Do not load the wallet and disable wallet RPC calls</source>
        <translation>No cargar el monedero y desactivar las llamadas RPC del monedero</translation>
    </message>
    <message>
        <source>Do you want to rebuild the block database now?</source>
        <translation>¿Quieres reconstruir la base de datos de bloques ahora?</translation>
    </message>
    <message>
        <source>Enable publish hash block in &lt;address&gt;</source>
        <translation>Habilitar publicar bloque hash en &lt;address&gt;</translation>
    </message>
    <message>
        <source>Enable publish hash transaction in &lt;address&gt;</source>
        <translation>Habilitar publicar hash de transacción en &lt;address&gt;</translation>
    </message>
    <message>
        <source>Enable publish raw block in &lt;address&gt;</source>
        <translation>Habilita la publicación de bloques en bruto en &lt;address&gt;</translation>
    </message>
    <message>
        <source>Enable publish raw transaction in &lt;address&gt;</source>
        <translation>Habilitar publicar transacción en bruto en &lt;address&gt;</translation>
    </message>
    <message>
        <source>Enable transaction replacement in the memory pool (default: %u)</source>
        <translation>Habilita el re-emplazamiento de transacciones en el pool de memoria (por defecto: %u)</translation>
    </message>
    <message>
        <source>Error initializing block database</source>
        <translation>Error al inicializar la base de datos de bloques</translation>
    </message>
    <message>
        <source>Error initializing wallet database environment %s!</source>
        <translation>Error al iniciar el entorno de la base de datos del monedero %s</translation>
    </message>
    <message>
        <source>Error loading %s</source>
        <translation>Error cargando %s</translation>
    </message>
    <message>
        <source>Error loading %s: Wallet corrupted</source>
        <translation>Error cargando %s: Monedero corrupto</translation>
    </message>
    <message>
        <source>Error loading %s: Wallet requires newer version of %s</source>
        <translation>Error cargando %s: Monedero requiere una versión mas reciente de %s</translation>
    </message>
    <message>
        <source>Error loading block database</source>
        <translation>Error cargando blkindex.dat</translation>
    </message>
    <message>
        <source>Error opening block database</source>
        <translation>Error cargando base de datos de bloques</translation>
    </message>
    <message>
        <source>Error: Disk space is low!</source>
        <translation>Atención: Poco espacio en el disco duro</translation>
    </message>
    <message>
        <source>Failed to listen on any port. Use -listen=0 if you want this.</source>
        <translation>Ha fallado la escucha en todos los puertos. Usa -listen=0 si desea esto.</translation>
    </message>
    <message>
        <source>Importing...</source>
        <translation>Importando...</translation>
    </message>
    <message>
        <source>Incorrect or no genesis block found. Wrong datadir for network?</source>
        <translation>Incorrecto o bloque de génesis no encontrado. ¿datadir equivocada para la red?</translation>
    </message>
    <message>
        <source>Initialization sanity check failed. %s is shutting down.</source>
        <translation>La inicialización de la verificación de validez falló. Se está apagando %s.</translation>
    </message>
    <message>
        <source>Invalid amount for -%s=&lt;amount&gt;: '%s'</source>
        <translation>Monto invalido para -%s=&lt;amount&gt;: '%s'</translation>
    </message>
    <message>
        <source>Invalid amount for -discardfee=&lt;amount&gt;: '%s'</source>
        <translation>Monto invalido para -discardfee=&lt;amount&gt;: '%s'</translation>
    </message>
    <message>
        <source>Invalid amount for -fallbackfee=&lt;amount&gt;: '%s'</source>
        <translation>Monto invalido para -fallbackfee=&lt;amount&gt;: '%s'</translation>
    </message>
    <message>
        <source>Keep the transaction memory pool below &lt;n&gt; megabytes (default: %u)</source>
        <translation>Mantener la memoria de transacciones por debajo de &lt;n&gt;megabytes (por defecto: %u) </translation>
    </message>
    <message>
        <source>Loading P2P addresses...</source>
        <translation>Cargando direcciones P2P...</translation>
    </message>
    <message>
        <source>Loading banlist...</source>
        <translation>Cargando banlist...</translation>
    </message>
    <message>
        <source>Location of the auth cookie (default: data dir)</source>
        <translation>Ubicación de la cookie de autenticación (por defecto: data dir)</translation>
    </message>
    <message>
        <source>Not enough file descriptors available.</source>
        <translation>No hay suficientes descriptores de archivo disponibles.</translation>
    </message>
    <message>
        <source>Print this help message and exit</source>
        <translation>Imprimir este mensaje de ayuda y salir</translation>
    </message>
    <message>
        <source>Print version and exit</source>
        <translation>Imprimir versión y salir</translation>
    </message>
    <message>
        <source>Replaying blocks...</source>
        <translation>Reproduciendo bloques...</translation>
    </message>
    <message>
        <source>Rewinding blocks...</source>
        <translation>Rebobinando bloques...</translation>
    </message>
    <message>
        <source>Specify wallet file (within data directory)</source>
        <translation>Especificar archivo de monedero (dentro del directorio de datos)</translation>
    </message>
    <message>
        <source>The source code is available from %s.</source>
        <translation>El código fuente esta disponible desde %s.</translation>
    </message>
    <message>
        <source>Transaction fee and change calculation failed</source>
        <translation>El cálculo de la comisión de transacción y del cambio han fallado</translation>
    </message>
    <message>
        <source>Unsupported argument -benchmark ignored, use -debug=bench.</source>
        <translation>El argumento -benchmark no es soportado y ha sido ignorado, usa -debug=bench</translation>
    </message>
    <message>
        <source>Unsupported argument -debugnet ignored, use -debug=net.</source>
        <translation>El argumento -debugnet no es soportado, usa -debug=ned.</translation>
    </message>
    <message>
        <source>Unsupported argument -tor found, use -onion.</source>
        <translation>El argumento -tor no es soportado, usa -onion.</translation>
    </message>
    <message>
        <source>Upgrading UTXO database</source>
        <translation>Actualizando la base de datos UTXO</translation>
    </message>
    <message>
        <source>Use UPnP to map the listening port (default: %u)</source>
        <translation>Usar UPnP para asignar el puerto de escucha (por defecto: %u)</translation>
    </message>
    <message>
        <source>Use the test chain</source>
        <translation>Utilice la cadena de prueba</translation>
    </message>
    <message>
        <source>Verifying blocks...</source>
        <translation>Verificando bloques...</translation>
    </message>
    <message>
        <source>Wallet options:</source>
        <translation>Opciones del monedero:</translation>
    </message>
    <message>
        <source>(default: %u)</source>
        <translation>(predeterminado: %u)</translation>
    </message>
    <message>
        <source>Accept public REST requests (default: %u)</source>
        <translation>Aceptar solicitudes REST públicas (predeterminado: %u)</translation>
    </message>
    <message>
        <source>Automatically create Tor hidden service (default: %d)</source>
        <translation>Automáticamente crea el servicio Tor oculto (por defecto: %d)</translation>
    </message>
    <message>
        <source>Connect through SOCKS5 proxy</source>
        <translation>Conectar a través de proxy SOCKS5</translation>
    </message>
    <message>
        <source>Error loading %s: You can't disable HD on an already existing HD wallet</source>
        <translation>Error cargando %s: No puedes deshabilitar HD en un monedero HD ya existente</translation>
    </message>
    <message>
        <source>Error reading from database, shutting down.</source>
        <translation>Error al leer la base de datos, cerrando aplicación.</translation>
    </message>
    <message>
        <source>Error upgrading chainstate database</source>
        <translation>Error actualizando la base de datos chainstate</translation>
    </message>
    <message>
        <source>Imports blocks from external blk000??.dat file on startup</source>
        <translation>Importar bloques desde archivo externo blk000??.dat al inicio</translation>
    </message>
    <message>
        <source>Information</source>
        <translation>Información</translation>
    </message>
    <message>
        <source>Invalid -onion address or hostname: '%s'</source>
        <translation>Dirección de -onion o dominio '%s' inválido</translation>
    </message>
    <message>
        <source>Invalid netmask specified in -whitelist: '%s'</source>
        <translation>Máscara de red inválida especificada en -whitelist: '%s'</translation>
    </message>
    <message>
        <source>Keep at most &lt;n&gt; unconnectable transactions in memory (default: %u)</source>
        <translation>Mantener como máximo &lt;n&gt;transacciones no conectables en memoria (por defecto: %u) </translation>
    </message>
    <message>
        <source>Need to specify a port with -whitebind: '%s'</source>
        <translation>Necesita especificar un puerto con -whitebind: '%s'</translation>
    </message>
    <message>
        <source>Node relay options:</source>
        <translation>Opciones de nodos de retransmisión:</translation>
    </message>
    <message>
        <source>RPC server options:</source>
        <translation>Opciones de servidor RPC:</translation>
    </message>
    <message>
        <source>Reducing -maxconnections from %d to %d, because of system limitations.</source>
        <translation>Reduciendo -maxconnections de %d a %d, debido a limitaciones del sistema.</translation>
    </message>
    <message>
        <source>Rescan the block chain for missing wallet transactions on startup</source>
        <translation>Rescanea la cadena de bloques para buscar transacciones perdidas del monedero</translation>
    </message>
    <message>
        <source>Send trace/debug info to console instead of debug.log file</source>
        <translation>Enviar informacion de seguimiento a la consola en vez del archivo debug.log</translation>
    </message>
    <message>
        <source>Show all debugging options (usage: --help -help-debug)</source>
        <translation>Muestra todas las opciones de depuración (uso: --help -help-debug)</translation>
    </message>
    <message>
        <source>Shrink debug.log file on client startup (default: 1 when no -debug)</source>
        <translation>Reducir el archivo debug.log al iniciar el cliente (predeterminado: 1 sin -debug)</translation>
    </message>
    <message>
        <source>Signing transaction failed</source>
        <translation>Firma de transacción fallida</translation>
    </message>
    <message>
        <source>The transaction amount is too small to pay the fee</source>
        <translation>El monto a transferir es muy pequeño para pagar el impuesto</translation>
    </message>
    <message>
        <source>This is experimental software.</source>
        <translation>Este es un software experimental.</translation>
    </message>
    <message>
        <source>Tor control port password (default: empty)</source>
        <translation>Contraseña del puerto de control de Tor (predeterminado: vació)</translation>
    </message>
    <message>
        <source>Tor control port to use if onion listening enabled (default: %s)</source>
        <translation>Puerto de control de Tor a utilizar si la escucha de onion esta activada (predeterminado: %s)</translation>
    </message>
    <message>
        <source>Transaction amount too small</source>
        <translation>Monto a transferir muy pequeño</translation>
    </message>
    <message>
        <source>Transaction too large for fee policy</source>
        <translation>Operación demasiado grande para la política de comision</translation>
    </message>
    <message>
        <source>Transaction too large</source>
        <translation>Transacción muy grande</translation>
    </message>
    <message>
        <source>Unable to bind to %s on this computer (bind returned error %s)</source>
        <translation>No es posible conectar con %s en este sistema (bind ha devuelto el error %s)</translation>
    </message>
    <message>
        <source>Upgrade wallet to latest format on startup</source>
        <translation>Actualizar el monedero al último formato al inicio</translation>
    </message>
    <message>
        <source>Username for JSON-RPC connections</source>
        <translation>Usuario para las conexiones JSON-RPC
</translation>
    </message>
    <message>
        <source>Verifying wallet(s)...</source>
        <translation>Verificando billetera(s)...</translation>
    </message>
    <message>
        <source>Warning</source>
        <translation>Atención</translation>
    </message>
    <message>
        <source>Warning: unknown new rules activated (versionbit %i)</source>
        <translation>Advertencia: nuevas reglas desconocidas activadas (versionbit %i)</translation>
    </message>
    <message>
        <source>Whether to operate in a blocks only mode (default: %u)</source>
        <translation>Si se debe o no operar en un modo de solo bloques (predeterminado: %u)</translation>
    </message>
    <message>
        <source>You need to rebuild the database using -reindex to change -txindex</source>
        <translation>Necesita reconstruir las bases de datos con la opción -reindex para cambiar -txindex</translation>
    </message>
    <message>
        <source>Zapping all transactions from wallet...</source>
        <translation>Eliminando todas las transacciones del monedero...</translation>
    </message>
    <message>
        <source>ZeroMQ notification options:</source>
        <translation>Opciones de notificación ZeroQM:</translation>
    </message>
    <message>
        <source>Password for JSON-RPC connections</source>
        <translation>Contraseña para las conexiones JSON-RPC
</translation>
    </message>
    <message>
        <source>Execute command when the best block changes (%s in cmd is replaced by block hash)</source>
        <translation>Ejecutar un comando cuando cambia el mejor bloque (%s en cmd se reemplaza por el hash de bloque)</translation>
    </message>
    <message>
        <source>Allow DNS lookups for -addnode, -seednode and -connect</source>
        <translation>Permite búsqueda DNS para addnode y connect
</translation>
    </message>
    <message>
        <source>(1 = keep tx meta data e.g. account owner and payment request information, 2 = drop tx meta data)</source>
        <translation>(1 = mantener metadata de la transacción. Ej: información del remitente, 2 = eliminar metadata de la transacción)</translation>
    </message>
    <message>
        <source>-maxtxfee is set very high! Fees this large could be paid on a single transaction.</source>
        <translation>-maxtxfee tiene un valor muy elevado! Comisiones muy grandes podrían ser pagadas en una única transacción.</translation>
    </message>
    <message>
        <source>Bind to given address to listen for JSON-RPC connections. This option is ignored unless -rpcallowip is also passed. Port is optional and overrides -rpcport. Use [host]:port notation for IPv6. This option can be specified multiple times (default: 127.0.0.1 and ::1 i.e., localhost, or if -rpcallowip has been specified, 0.0.0.0 and :: i.e., all addresses)</source>
        <translation>Vincular a la dirección dada para escuchar las conexiones JSON-RPC. Esta opción se ignora a menos que también se pase -rpcallowip. El puerto es opcional y reemplaza -rpcport. Usa la notación [host]:puerto para IPv6. Esta opción puede ser especificada varias veces (por defecto: 127.0.0.1 y :: 1 Ej., localhost o si se ha especificado -rpcallowip, 0.0.0.0 y :: por Ej., todas las direcciones)</translation>
    </message>
    <message>
        <source>Do not keep transactions in the mempool longer than &lt;n&gt; hours (default: %u)</source>
        <translation>No mantener transacciones en la memoria mas de &lt;n&gt;horas (predeterminado: %u) </translation>
    </message>
    <message>
        <source>Equivalent bytes per sigop in transactions for relay and mining (default: %u)</source>
        <translation>Bytes equivalentes por sigop en transacciones para retrasmisión y minado (predeterminado: %u)</translation>
    </message>
    <message>
        <source>Error loading %s: You can't enable HD on an already existing non-HD wallet</source>
        <translation>Error cargando %s: No puedes habilitar HD en un monedero no HD ya existente</translation>
    </message>
    <message>
        <source>Error loading wallet %s. -wallet parameter must only specify a filename (not a path).</source>
        <translation>Error cargando monedero %s. El parámetro -wallet solo debe indicar un nombre de archivo (no una ruta).</translation>
    </message>
    <message>
        <source>Fees (in %s/kB) smaller than this are considered zero fee for transaction creation (default: %s)</source>
        <translation>Impuestos (en %s/Kb) menores a este serán consideradas nulas en la creación de la transacción (predeterminado: %s)</translation>
    </message>
    <message>
        <source>Force relay of transactions from whitelisted peers even if they violate local relay policy (default: %d)</source>
        <translation>Fuerza la retransmisión de transacciones desde nodos en la lista blanca incluso si violan la política de retransmisiones local (por defecto: %d)</translation>
    </message>
    <message>
        <source>How thorough the block verification of -checkblocks is (0-4, default: %u)</source>
        <translation>Nivel de rigor en la verificación de bloques de -checkblocks (0-4; por defecto: %u)</translation>
    </message>
    <message>
        <source>Maintain a full transaction index, used by the getrawtransaction rpc call (default: %u)</source>
        <translation>Mantener el índice completo de transacciones, usado por la llamada rpc de getrawtransaction (por defecto: %u)</translation>
    </message>
    <message>
        <source>Number of seconds to keep misbehaving peers from reconnecting (default: %u)</source>
        <translation>Número de segundos en que se evita la re-conexión de pares con mal comportamiento (predeterminado: %u)</translation>
    </message>
    <message>
        <source>Output debugging information (default: %u, supplying &lt;category&gt; is optional)</source>
        <translation>Mostrar información de depuración (por defecto: %u, proporcionar &lt;category&gt; es opcional)</translation>
    </message>
    <message>
        <source>Sets the serialization of raw transaction or block hex returned in non-verbose mode, non-segwit(0) or segwit(1) (default: %d)</source>
        <translation>Establecer la serialización de las transacciones sin procesar o el bloque hexadecimal devuelto en non-verbose mode, non-segwit(O) o segwit(1) (por defecto: %d)</translation>
    </message>
    <message>
        <source>Support filtering of blocks and transaction with bloom filters (default: %u)</source>
        <translation>Soporta el filtrado de bloques, y transacciones con filtros Bloom (por defecto : %u)</translation>
    </message>
    <message>
        <source>The fee rate (in %s/kB) that indicates your tolerance for discarding change by adding it to the fee (default: %s). Note: An output is discarded if it is dust at this rate, but we will always discard up to the dust relay fee and a discard fee above that is limited by the fee estimate for the longest target</source>
        <translation>La comisión (en %s/kB) que indica tu tolerancia para descartar el cambio y añadirlo a la comisión (por defecto: %s). Nota: Una salida se descarta si es polvo(dust) a esa comisión, pero solo se descarta hasta la comisión de reenvío de polvo(dust) y una comisión de descarte por encima de eso está limitada por la estimación de la comisión para el objetivo más largo</translation>
    </message>
    <message>
        <source>This is the transaction fee you may pay when fee estimates are not available.</source>
        <translation>Impuesto por transacción que pagarás cuando la estimación de impuesto no esté disponible.</translation>
    </message>
    <message>
        <source>Total length of network version string (%i) exceeds maximum length (%i). Reduce the number or size of uacomments.</source>
        <translation>La longitud total de la cadena de versión de red ( %i ) supera la longitud máxima ( %i ) . Reducir el número o tamaño de uacomments .</translation>
    </message>
    <message>
        <source>Tries to keep outbound traffic under the given target (in MiB per 24h), 0 = no limit (default: %d)</source>
        <translation>Intenta de mantener el tráfico de salida, bajo el umbral dado (en MiB por 24h) , 0 = sin limite (Por Defecto :%d )</translation>
    </message>
    <message>
        <source>Unsupported argument -socks found. Setting SOCKS version isn't possible anymore, only SOCKS5 proxies are supported.</source>
        <translation>Argumento -socks no soportado. La configuración de la versión SOCKS ya no es posible, sólo los proxies SOCKS5 son compatibles.</translation>
    </message>
    <message>
        <source>Unsupported argument -whitelistalwaysrelay ignored, use -whitelistrelay and/or -whitelistforcerelay.</source>
        <translation>Argumento -whitelistalwaysrelay no soportado ha sido ignorado, utiliza -whitelistrelay y/o -whitelistforcerelay</translation>
    </message>
    <message>
        <source>Use separate SOCKS5 proxy to reach peers via Tor hidden services (default: %s)</source>
        <translation>Usar distintos proxys SOCKS5 para comunicarse vía Tor de forma anónima (Por defecto: %s)</translation>
    </message>
    <message>
        <source>Warning: Unknown block versions being mined! It's possible unknown rules are in effect</source>
        <translation>Advertencia: Se están minando versiones de bloques desconocidas! Es posible que reglas desconocidas estén activas</translation>
    </message>
    <message>
        <source>Warning: Wallet file corrupt, data salvaged! Original %s saved as %s in %s; if your balance or transactions are incorrect you should restore from a backup.</source>
        <translation>Advertencia: Archivo de monedero corrupto, datos recuperados! Original %s guardado como %s en %s; si su balance de transacciones es incorrecto, debe restaurar desde una copia de seguridad.</translation>
    </message>
    <message>
        <source>Whitelist peers connecting from the given IP address (e.g. 1.2.3.4) or CIDR notated network (e.g. 1.2.3.0/24). Can be specified multiple times.</source>
        <translation>Los pares de listas blancas que se conectan desde la dirección IP dada (por ejemplo, 1.2.3.4) o la red marcada CIDR (por ejemplo, 1.2.3.0/24). Se puede especificar varias veces.</translation>
    </message>
    <message>
        <source>%s is set very high!</source>
        <translation>¡%s esta configurado muy alto!</translation>
    </message>
    <message>
        <source>(default: %s)</source>
        <translation>(predeterminado: %s)</translation>
    </message>
    <message>
        <source>Always query for peer addresses via DNS lookup (default: %u)</source>
        <translation>Siempre consultar direcciones de otros equipos por medio de DNS lookup (por defecto: %u)</translation>
    </message>
    <message>
        <source>Error loading wallet %s. -wallet filename must be a regular file.</source>
        <translation>Error cargando el monedero %s. El nombre de fichero -wallet debe ser un archivo normal.</translation>
    </message>
    <message>
        <source>Error loading wallet %s. Duplicate -wallet filename specified.</source>
        <translation>Error cargando el monedero %s. Se ha especificado un nombre de fichero -wallet duplicado.</translation>
    </message>
    <message>
        <source>Error loading wallet %s. Invalid characters in -wallet filename.</source>
        <translation>Error cargando el monedero %s. Caracteres inválidos en el nombre de fichero -wallet.</translation>
    </message>
    <message>
        <source>How many blocks to check at startup (default: %u, 0 = all)</source>
        <translation>Cuántos bloques para comprobar al iniciar (predeterminado: %u, 0 = todos)</translation>
    </message>
    <message>
        <source>Include IP addresses in debug output (default: %u)</source>
        <translation>Incluir direcciones IP en la salida de depuración (por defecto: %u)</translation>
    </message>
    <message>
        <source>Keypool ran out, please call keypoolrefill first</source>
        <translation>Keypool se ha agotado, llame a keypoolrefill primero</translation>
    </message>
    <message>
        <source>Listen for JSON-RPC connections on &lt;port&gt; (default: %u or testnet: %u)</source>
        <translation>Escuchar conexiones JSON-RPC en &lt;port&gt;(predeterminado: %u o testnet: %u) </translation>
    </message>
    <message>
        <source>Listen for connections on &lt;port&gt; (default: %u or testnet: %u)</source>
        <translation>Escuchar conexiones en &lt;port&gt;(predeterminado: %u o testnet: %u) </translation>
    </message>
    <message>
        <source>Maintain at most &lt;n&gt; connections to peers (default: %u)</source>
        <translation>Mantener como máximo &lt;n&gt;conexiones a pares (predeterminado: %u) </translation>
    </message>
    <message>
        <source>Make the wallet broadcast transactions</source>
        <translation>Realiza las operaciones de difusión del monedero</translation>
    </message>
    <message>
<<<<<<< HEAD
        <source>Sign the message to prove you own this Litecoin address</source>
        <translation>Firmar un mensjage para probar que usted es dueño de esta dirección</translation>
=======
        <source>Maximum per-connection receive buffer, &lt;n&gt;*1000 bytes (default: %u)</source>
        <translation>Búfer de recepción máximo por conexión, &lt;n&gt;*1000 bytes (por defecto: %u)</translation>
>>>>>>> dac5d68f
    </message>
    <message>
        <source>Maximum per-connection send buffer, &lt;n&gt;*1000 bytes (default: %u)</source>
        <translation>Búfer de envio máximo por conexión, &lt;n&gt;1000 bytes (por defecto: %u)*</translation>
    </message>
    <message>
        <source>Prepend debug output with timestamp (default: %u)</source>
        <translation>Anteponer marca de tiempo a la información de depuración (por defecto: %u)</translation>
    </message>
    <message>
        <source>Relay and mine data carrier transactions (default: %u)</source>
        <translation>Retransmitir y minar transacciones de transporte de datos (por defecto: %u)</translation>
    </message>
    <message>
        <source>Relay non-P2SH multisig (default: %u)</source>
        <translation>Retransmitir non-P2SH multisig (por defecto: %u)</translation>
    </message>
    <message>
        <source>Set key pool size to &lt;n&gt; (default: %u)</source>
        <translation>Ajusta el numero de claves en reserva a &lt;n&gt; (por defecto: %u)</translation>
    </message>
    <message>
        <source>Set maximum BIP141 block weight (default: %d)</source>
        <translation>Establecer el peso máximo del bloque BIP141 (por defecto: %d)</translation>
    </message>
    <message>
        <source>Set the number of threads to service RPC calls (default: %d)</source>
        <translation>Número de threads para las llamadas RPC (predeterminado %d)</translation>
    </message>
    <message>
        <source>Specify configuration file (default: %s)</source>
        <translation>Especificar archivo de configuración (por defecto: %s)</translation>
    </message>
    <message>
        <source>Specify connection timeout in milliseconds (minimum: 1, default: %d)</source>
        <translation>Especificar tiempo de espera de la conexión (mínimo: 1, por defecto: %d)</translation>
    </message>
    <message>
        <source>Specify pid file (default: %s)</source>
        <translation>Especificar archivo pid (por defecto: %s)</translation>
    </message>
    <message>
        <source>Spend unconfirmed change when sending transactions (default: %u)</source>
        <translation>Usar cambio aún no confirmado al enviar transacciones (por defecto: %u)</translation>
    </message>
    <message>
<<<<<<< HEAD
        <source>Litecoin Core</source>
        <translation>litecoin core</translation>
=======
        <source>Starting network threads...</source>
        <translation>Iniciando procesos de red...</translation>
>>>>>>> dac5d68f
    </message>
    <message>
        <source>The wallet will avoid paying less than the minimum relay fee.</source>
        <translation>La billetera no permitirá pagar menos que la fee de transmisión mínima (relay fee).</translation>
    </message>
    <message>
        <source>This is the minimum transaction fee you pay on every transaction.</source>
        <translation>Mínimo de impuesto que pagarás con cada transacción.</translation>
    </message>
    <message>
        <source>This is the transaction fee you will pay if you send a transaction.</source>
        <translation>Impuesto por transacción a pagar si envías una transacción.</translation>
    </message>
    <message>
        <source>Threshold for disconnecting misbehaving peers (default: %u)</source>
        <translation>Umbral para la des-conexión de pares con mal comportamiento (por defecto: %u)</translation>
    </message>
    <message>
        <source>Transaction amounts must not be negative</source>
        <translation>El monto de la transacción no puede ser negativo</translation>
    </message>
    <message>
        <source>Transaction has too long of a mempool chain</source>
        <translation>La transacción tiene demasiado tiempo de una cadena de mempool</translation>
    </message>
    <message>
        <source>Transaction must have at least one recipient</source>
        <translation>La transacción debe incluir al menos un destinatario.</translation>
    </message>
    <message>
        <source>Unknown network specified in -onlynet: '%s'</source>
        <translation>La red especificada en -onlynet: '%s' es desconocida</translation>
    </message>
    <message>
        <source>Insufficient funds</source>
        <translation>Fondos insuficientes</translation>
    </message>
    <message>
        <source>Loading block index...</source>
        <translation>Cargando el index de bloques...</translation>
    </message>
    <message>
        <source>Loading wallet...</source>
        <translation>Cargando cartera...</translation>
    </message>
    <message>
        <source>Cannot downgrade wallet</source>
        <translation>No es posible desactualizar la billetera</translation>
    </message>
    <message>
        <source>Rescanning...</source>
        <translation>Rescaneando...</translation>
    </message>
    <message>
        <source>Done loading</source>
        <translation>Carga completa</translation>
    </message>
    <message>
        <source>Error</source>
        <translation>Error</translation>
    </message>
</context>
</TS><|MERGE_RESOLUTION|>--- conflicted
+++ resolved
@@ -386,9 +386,6 @@
         <translation>&amp;Mostrar/Ocultar</translation>
     </message>
     <message>
-<<<<<<< HEAD
-        <source>Sign messages with your Litecoin addresses to prove you own them</source>
-=======
         <source>Show or hide the main Window</source>
         <translation>Mostrar u ocultar la ventana principal</translation>
     </message>
@@ -398,7 +395,6 @@
     </message>
     <message>
         <source>Sign messages with your Bitcoin addresses to prove you own them</source>
->>>>>>> dac5d68f
         <translation>Firmar un mensaje para provar que usted es dueño de esta dirección</translation>
     </message>
     <message>
@@ -664,13 +660,8 @@
         <translation>Copiar comisión</translation>
     </message>
     <message>
-<<<<<<< HEAD
-        <source>Litecoin</source>
-        <translation>Litecoin</translation>
-=======
         <source>Copy after fee</source>
         <translation>Copiar después de la comisión</translation>
->>>>>>> dac5d68f
     </message>
     <message>
         <source>Copy bytes</source>
@@ -709,13 +700,8 @@
         <translation>(sin etiqueta)</translation>
     </message>
     <message>
-<<<<<<< HEAD
-        <source>Automatically open the Litecoin client port on the router. This only works when your router supports UPnP and it is enabled.</source>
-        <translation>Abre automáticamente el puerto del cliente Litecoin en el router. Esto funciona solo cuando tu router es compatible con UPnP y está habilitado.</translation>
-=======
         <source>change from %1 (%2)</source>
         <translation>cambia desde %1 (%2)</translation>
->>>>>>> dac5d68f
     </message>
     <message>
         <source>(change)</source>
@@ -3507,13 +3493,8 @@
         <translation>Realiza las operaciones de difusión del monedero</translation>
     </message>
     <message>
-<<<<<<< HEAD
-        <source>Sign the message to prove you own this Litecoin address</source>
-        <translation>Firmar un mensjage para probar que usted es dueño de esta dirección</translation>
-=======
         <source>Maximum per-connection receive buffer, &lt;n&gt;*1000 bytes (default: %u)</source>
         <translation>Búfer de recepción máximo por conexión, &lt;n&gt;*1000 bytes (por defecto: %u)</translation>
->>>>>>> dac5d68f
     </message>
     <message>
         <source>Maximum per-connection send buffer, &lt;n&gt;*1000 bytes (default: %u)</source>
@@ -3560,13 +3541,8 @@
         <translation>Usar cambio aún no confirmado al enviar transacciones (por defecto: %u)</translation>
     </message>
     <message>
-<<<<<<< HEAD
-        <source>Litecoin Core</source>
-        <translation>litecoin core</translation>
-=======
         <source>Starting network threads...</source>
         <translation>Iniciando procesos de red...</translation>
->>>>>>> dac5d68f
     </message>
     <message>
         <source>The wallet will avoid paying less than the minimum relay fee.</source>
