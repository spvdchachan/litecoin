<TS language="ca@valencia" version="2.1">
<context>
    <name>AddressBookPage</name>
    <message>
        <source>Right-click to edit address or label</source>
        <translation>Feu clic dret per a editar l'adreça o l'etiqueta</translation>
    </message>
    <message>
        <source>Create a new address</source>
        <translation>Crea una nova adreça</translation>
    </message>
    <message>
        <source>&amp;New</source>
        <translation>&amp;Nova</translation>
    </message>
    <message>
        <source>Copy the currently selected address to the system clipboard</source>
        <translation>Copia l'adreça seleccionada al porta-retalls del sistema</translation>
    </message>
    <message>
        <source>&amp;Copy</source>
        <translation>&amp;Copia</translation>
    </message>
    <message>
        <source>C&amp;lose</source>
        <translation>&amp;Tanca</translation>
    </message>
    <message>
        <source>&amp;Copy Address</source>
        <translation>&amp;Copia l'adreça</translation>
    </message>
    <message>
        <source>Delete the currently selected address from the list</source>
        <translation>Elimina l'adreça sel·leccionada actualment de la llista</translation>
    </message>
    <message>
        <source>Export the data in the current tab to a file</source>
        <translation>Exporta les dades de la pestanya actual a un fitxer</translation>
    </message>
    <message>
        <source>&amp;Export</source>
        <translation>&amp;Exporta</translation>
    </message>
    <message>
        <source>&amp;Delete</source>
        <translation>&amp;Elimina</translation>
    </message>
    <message>
        <source>Choose the address to send coins to</source>
        <translation>Trieu una adreça on voleu enviar monedes</translation>
    </message>
    <message>
        <source>Choose the address to receive coins with</source>
        <translation>Trieu l'adreça on voleu rebre monedes</translation>
    </message>
    <message>
        <source>C&amp;hoose</source>
        <translation>T&amp;ria</translation>
    </message>
    <message>
        <source>Sending addresses</source>
        <translation>S'estan enviant les adreces</translation>
    </message>
    <message>
        <source>Receiving addresses</source>
        <translation>S'estan rebent les adreces</translation>
    </message>
    <message>
        <source>These are your Litecoin addresses for sending payments. Always check the amount and the receiving address before sending coins.</source>
        <translation>Estes són les vostres adreces de Litecoin per enviar els pagaments. Sempre reviseu l'import i l'adreça del destinatari abans de transferir monedes.</translation>
    </message>
    <message>
        <source>These are your Litecoin addresses for receiving payments. It is recommended to use a new receiving address for each transaction.</source>
        <translation>Estes són les vostres adreces Litecoin per rebre pagaments. Es recomana utilitzar una adreça nova de recepció per a cada transacció.</translation>
    </message>
    <message>
        <source>Copy &amp;Label</source>
        <translation>Copia l'&amp;etiqueta</translation>
    </message>
    <message>
        <source>&amp;Edit</source>
        <translation>&amp;Edita</translation>
    </message>
    <message>
        <source>Export Address List</source>
        <translation>Exporta la llista d'adreces</translation>
    </message>
    <message>
        <source>Comma separated file (*.csv)</source>
        <translation>Fitxer de separació amb comes (*.csv)</translation>
    </message>
    <message>
        <source>Exporting Failed</source>
        <translation>L'exportació ha fallat</translation>
    </message>
    <message>
        <source>There was an error trying to save the address list to %1. Please try again.</source>
        <translation>S'ha produït un error en guardar la llista d'adreces a %1. Torneu-ho a provar.</translation>
    </message>
</context>
<context>
    <name>AddressTableModel</name>
    <message>
        <source>Label</source>
        <translation>Etiqueta</translation>
    </message>
    <message>
        <source>Address</source>
        <translation>Adreça</translation>
    </message>
    <message>
        <source>(no label)</source>
        <translation>(sense etiqueta)</translation>
    </message>
</context>
<context>
    <name>AskPassphraseDialog</name>
    <message>
        <source>Passphrase Dialog</source>
        <translation>Diàleg de contrasenya</translation>
    </message>
    <message>
        <source>Enter passphrase</source>
        <translation>Introduïu una contrasenya</translation>
    </message>
    <message>
        <source>New passphrase</source>
        <translation>Nova contrasenya</translation>
    </message>
    <message>
        <source>Repeat new passphrase</source>
        <translation>Repetiu la nova contrasenya</translation>
    </message>
    <message>
        <source>Encrypt wallet</source>
        <translation>Encripta el moneder</translation>
    </message>
    <message>
        <source>This operation needs your wallet passphrase to unlock the wallet.</source>
        <translation>Esta operació requereix la contrasenya del moneder per a desbloquejar-lo.</translation>
    </message>
    <message>
        <source>Unlock wallet</source>
        <translation>Desbloqueja el moneder</translation>
    </message>
    <message>
        <source>This operation needs your wallet passphrase to decrypt the wallet.</source>
        <translation>Esta operació requereix la contrasenya del moneder per desencriptar-lo.</translation>
    </message>
    <message>
        <source>Decrypt wallet</source>
        <translation>Desencripta el moneder</translation>
    </message>
    <message>
        <source>Change passphrase</source>
        <translation>Canvia la contrasenya</translation>
    </message>
    <message>
        <source>Enter the old and new passphrase to the wallet.</source>
        <translation>Introduïu tant la contrasenya antiga com la nova del moneder.</translation>
    </message>
    <message>
        <source>Confirm wallet encryption</source>
        <translation>Confirma l'encriptació del moneder</translation>
    </message>
    <message>
        <source>Warning: If you encrypt your wallet and lose your passphrase, you will &lt;b&gt;LOSE ALL OF YOUR LITECOINS&lt;/b&gt;!</source>
        <translation>Avís: si encripteu el vostre moneder i perdeu la contrasenya, &lt;b&gt;PERDREU TOTS ELS VOSTRES LITECOINS&lt;/b&gt;!</translation>
    </message>
    <message>
        <source>Are you sure you wish to encrypt your wallet?</source>
        <translation>Esteu segur que voleu encriptar el vostre moneder?</translation>
    </message>
    <message>
        <source>IMPORTANT: Any previous backups you have made of your wallet file should be replaced with the newly generated, encrypted wallet file. For security reasons, previous backups of the unencrypted wallet file will become useless as soon as you start using the new, encrypted wallet.</source>
        <translation>IMPORTANT: Tota copia de seguretat que hàgeu realitzat hauria de ser reemplaçada pel, recentment generat, fitxer encriptat del moneder.</translation>
    </message>
    <message>
        <source>Warning: The Caps Lock key is on!</source>
        <translation>Avís: Les lletres majúscules estan activades!</translation>
    </message>
    <message>
        <source>Wallet encrypted</source>
        <translation>Moneder encriptat</translation>
    </message>
    <message>
        <source>Enter the new passphrase to the wallet.&lt;br/&gt;Please use a passphrase of &lt;b&gt;ten or more random characters&lt;/b&gt;, or &lt;b&gt;eight or more words&lt;/b&gt;.</source>
        <translation>Introduïu la contrasenya nova al moneder.&lt;br/&gt;Utilitzeu una contrasenya de &lt;b&gt;deu o més caràcters aleatoris&lt;/b&gt;, o &lt;b&gt;vuit o més paraules&lt;/b&gt;.</translation>
    </message>
    <message>
        <source>Litecoin will close now to finish the encryption process. Remember that encrypting your wallet cannot fully protect your litecoins from being stolen by malware infecting your computer.</source>
        <translation>Litecoin es tancarà ara per acabar el procés d'encriptació. Recordeu que encriptar el moneder no protegeix completament els litecoins de ser robats per programari maliciós instal·lat a l'ordinador.</translation>
    </message>
    <message>
        <source>Wallet encryption failed</source>
        <translation>L'encriptació del moneder ha fallat</translation>
    </message>
    <message>
        <source>Wallet encryption failed due to an internal error. Your wallet was not encrypted.</source>
        <translation>L'encriptació del moneder ha fallat per un error intern. El moneder no ha estat encriptat.</translation>
    </message>
    <message>
        <source>The supplied passphrases do not match.</source>
        <translation>La contrasenya introduïda no coincideix.</translation>
    </message>
    <message>
        <source>Wallet unlock failed</source>
        <translation>El desbloqueig del moneder ha fallat</translation>
    </message>
    <message>
        <source>The passphrase entered for the wallet decryption was incorrect.</source>
        <translation>La contrasenya introduïda per a desencriptar el moneder és incorrecta.</translation>
    </message>
    <message>
        <source>Wallet decryption failed</source>
        <translation>La desencriptació del moneder ha fallat</translation>
    </message>
    <message>
        <source>Wallet passphrase was successfully changed.</source>
        <translation>La contrasenya del moneder ha estat modificada correctament.</translation>
    </message>
</context>
<context>
    <name>BitcoinGUI</name>
    <message>
        <source>Sign &amp;message...</source>
        <translation>Signa el &amp;missatge...</translation>
    </message>
    <message>
        <source>Synchronizing with network...</source>
        <translation>S'està sincronitzant amb la xarxa ...</translation>
    </message>
    <message>
        <source>&amp;Overview</source>
        <translation>&amp;Panorama general</translation>
    </message>
    <message>
        <source>Node</source>
        <translation>Node</translation>
    </message>
    <message>
        <source>Show general overview of wallet</source>
        <translation>Mostra el panorama general del moneder</translation>
    </message>
    <message>
        <source>&amp;Transactions</source>
        <translation>&amp;Transaccions</translation>
    </message>
    <message>
        <source>Browse transaction history</source>
        <translation>Cerca a l'historial de transaccions</translation>
    </message>
    <message>
        <source>E&amp;xit</source>
        <translation>I&amp;x</translation>
    </message>
    <message>
        <source>Quit application</source>
        <translation>Ix de l'aplicació</translation>
    </message>
    <message>
        <source>About &amp;Qt</source>
        <translation>Quant a &amp;Qt</translation>
    </message>
    <message>
        <source>Show information about Qt</source>
        <translation>Mostra informació sobre Qt</translation>
    </message>
    <message>
        <source>&amp;Options...</source>
        <translation>&amp;Opcions...</translation>
    </message>
    <message>
        <source>&amp;Encrypt Wallet...</source>
        <translation>&amp;Encripta el moneder...</translation>
    </message>
    <message>
        <source>&amp;Backup Wallet...</source>
        <translation>&amp;Realitza una còpia de seguretat del moneder...</translation>
    </message>
    <message>
        <source>&amp;Change Passphrase...</source>
        <translation>&amp;Canvia la contrasenya...</translation>
    </message>
    <message>
        <source>&amp;Sending addresses...</source>
        <translation>Adreces d'e&amp;nviament...</translation>
    </message>
    <message>
        <source>&amp;Receiving addresses...</source>
        <translation>Adreces de &amp;recepció</translation>
    </message>
    <message>
        <source>Open &amp;URI...</source>
        <translation>Obri un &amp;URI...</translation>
    </message>
    <message>
        <source>Litecoin Core client</source>
        <translation>Client del Litecoin Core</translation>
    </message>
    <message>
        <source>Importing blocks from disk...</source>
        <translation>S'estan important els blocs del disc...</translation>
    </message>
    <message>
        <source>Reindexing blocks on disk...</source>
        <translation>S'estan reindexant els blocs al disc...</translation>
    </message>
    <message>
        <source>Send coins to a Litecoin address</source>
        <translation>Envia monedes a una adreça Litecoin</translation>
    </message>
    <message>
        <source>Modify configuration options for Litecoin</source>
        <translation>Modifica les opcions de configuració per litecoin</translation>
    </message>
    <message>
        <source>Backup wallet to another location</source>
        <translation>Realitza una còpia de seguretat del moneder a una altra ubicació</translation>
    </message>
    <message>
        <source>Change the passphrase used for wallet encryption</source>
        <translation>Canvia la contrasenya d'encriptació del moneder</translation>
    </message>
    <message>
        <source>&amp;Debug window</source>
        <translation>&amp;Finestra de depuració</translation>
    </message>
    <message>
        <source>Open debugging and diagnostic console</source>
        <translation>Obri la consola de diagnòstic i depuració</translation>
    </message>
    <message>
        <source>&amp;Verify message...</source>
        <translation>&amp;Verifica el missatge...</translation>
    </message>
    <message>
        <source>Litecoin</source>
        <translation>Litecoin</translation>
    </message>
    <message>
        <source>Wallet</source>
        <translation>Moneder</translation>
    </message>
    <message>
        <source>&amp;Send</source>
        <translation>&amp;Envia</translation>
    </message>
    <message>
        <source>&amp;Receive</source>
        <translation>&amp;Rep</translation>
    </message>
    <message>
        <source>Show information about Litecoin Core</source>
        <translation>Mostra informació del Litecoin Core</translation>
    </message>
    <message>
        <source>&amp;Show / Hide</source>
        <translation>&amp;Mostra / Amaga</translation>
    </message>
    <message>
        <source>Show or hide the main Window</source>
        <translation>Mostra o amaga la finestra principal</translation>
    </message>
    <message>
        <source>Encrypt the private keys that belong to your wallet</source>
        <translation>Encripta les claus privades pertanyents al moneder</translation>
    </message>
    <message>
        <source>Sign messages with your Litecoin addresses to prove you own them</source>
        <translation>Signa el missatges amb la seua adreça de Litecoin per provar que les poseeixes</translation>
    </message>
    <message>
        <source>Verify messages to ensure they were signed with specified Litecoin addresses</source>
        <translation>Verifiqueu els missatges per assegurar-vos que han estat signats amb una adreça Litecoin específica.</translation>
    </message>
    <message>
        <source>&amp;File</source>
        <translation>&amp;Fitxer</translation>
    </message>
    <message>
        <source>&amp;Settings</source>
        <translation>&amp;Configuració</translation>
    </message>
    <message>
        <source>&amp;Help</source>
        <translation>&amp;Ajuda</translation>
    </message>
    <message>
        <source>Tabs toolbar</source>
        <translation>Barra d'eines de les pestanyes</translation>
    </message>
    <message>
        <source>Litecoin Core</source>
        <translation>Nucli de Litecoin</translation>
    </message>
    <message>
        <source>Request payments (generates QR codes and litecoin: URIs)</source>
        <translation>Sol·licita pagaments (genera codis QR i litecoin: URI)</translation>
    </message>
    <message>
        <source>&amp;About Litecoin Core</source>
        <translation>&amp;Quant al Litecoin Core</translation>
    </message>
    <message>
        <source>Show the list of used sending addresses and labels</source>
        <translation>Mostra la llista d'adreces d'enviament i etiquetes utilitzades</translation>
    </message>
    <message>
        <source>Show the list of used receiving addresses and labels</source>
        <translation>Mostra la llista d'adreces de recepció i etiquetes utilitzades</translation>
    </message>
    <message>
        <source>Open a litecoin: URI or payment request</source>
        <translation>Obri una litecoin: sol·licitud d'URI o pagament</translation>
    </message>
    <message>
        <source>&amp;Command-line options</source>
        <translation>Opcions de la &amp;línia d'ordes</translation>
    </message>
    <message>
        <source>Show the Litecoin Core help message to get a list with possible Litecoin command-line options</source>
        <translation>Mostra el missatge d'ajuda del Litecoin Core per obtindre una llista amb les possibles opcions de línia d'ordes de Litecoin</translation>
    </message>
    <message>
        <source>No block source available...</source>
        <translation>No hi ha cap font de bloc disponible...</translation>
    </message>
    <message>
        <source>%1 and %2</source>
        <translation>%1 i %2</translation>
    </message>
    <message>
        <source>%1 behind</source>
        <translation>%1 darrere</translation>
    </message>
    <message>
        <source>Last received block was generated %1 ago.</source>
        <translation>El darrer bloc rebut ha estat generat fa %1.</translation>
    </message>
    <message>
        <source>Transactions after this will not yet be visible.</source>
        <translation>Les transaccions a partir d'això no seran visibles.</translation>
    </message>
    <message>
        <source>Error</source>
        <translation>Error</translation>
    </message>
    <message>
        <source>Warning</source>
        <translation>Avís</translation>
    </message>
    <message>
        <source>Information</source>
        <translation>Informació</translation>
    </message>
    <message>
        <source>Up to date</source>
        <translation>Al dia</translation>
    </message>
    <message>
        <source>Catching up...</source>
        <translation>S'està posant al dia ...</translation>
    </message>
    <message>
        <source>Sent transaction</source>
        <translation>Transacció enviada</translation>
    </message>
    <message>
        <source>Incoming transaction</source>
        <translation>Transacció entrant</translation>
    </message>
    <message>
        <source>Date: %1
Amount: %2
Type: %3
Address: %4
</source>
        <translation>Data: %1\nImport: %2\n Tipus: %3\n Adreça: %4\n</translation>
    </message>
    <message>
        <source>Wallet is &lt;b&gt;encrypted&lt;/b&gt; and currently &lt;b&gt;unlocked&lt;/b&gt;</source>
        <translation>El moneder està &lt;b&gt;encriptat&lt;/b&gt; i actualment &lt;b&gt;desbloquejat&lt;/b&gt;</translation>
    </message>
    <message>
        <source>Wallet is &lt;b&gt;encrypted&lt;/b&gt; and currently &lt;b&gt;locked&lt;/b&gt;</source>
        <translation>El moneder està &lt;b&gt;encriptat&lt;/b&gt; i actualment &lt;b&gt;bloquejat&lt;/b&gt;</translation>
    </message>
</context>
<context>
    <name>ClientModel</name>
    <message>
        <source>Network Alert</source>
        <translation>Alerta de xarxa</translation>
    </message>
</context>
<context>
    <name>CoinControlDialog</name>
    <message>
        <source>Coin Selection</source>
        <translation>Selecció de moneda</translation>
    </message>
    <message>
        <source>Quantity:</source>
        <translation>Quantitat:</translation>
    </message>
    <message>
        <source>Bytes:</source>
        <translation>Bytes:</translation>
    </message>
    <message>
        <source>Amount:</source>
        <translation>Import:</translation>
    </message>
    <message>
        <source>Priority:</source>
        <translation>Prioritat:</translation>
    </message>
    <message>
        <source>Fee:</source>
        <translation>Quota:</translation>
    </message>
    <message>
        <source>Dust:</source>
        <translation>Polsim:</translation>
    </message>
    <message>
        <source>After Fee:</source>
        <translation>Quota posterior:</translation>
    </message>
    <message>
        <source>Change:</source>
        <translation>Canvi:</translation>
    </message>
    <message>
        <source>(un)select all</source>
        <translation>(des)selecciona-ho tot</translation>
    </message>
    <message>
        <source>Tree mode</source>
        <translation>Mode arbre</translation>
    </message>
    <message>
        <source>List mode</source>
        <translation>Mode llista</translation>
    </message>
    <message>
        <source>Amount</source>
        <translation>Quantitat</translation>
    </message>
    <message>
        <source>Received with label</source>
        <translation>Rebut amb l'etiqueta</translation>
    </message>
    <message>
        <source>Received with address</source>
        <translation>Rebut amb l'adreça</translation>
    </message>
    <message>
        <source>Date</source>
        <translation>Data</translation>
    </message>
    <message>
        <source>Confirmations</source>
        <translation>Confirmacions</translation>
    </message>
    <message>
        <source>Confirmed</source>
        <translation>Confirmat</translation>
    </message>
    <message>
        <source>Priority</source>
        <translation>Prioritat</translation>
    </message>
    <message>
        <source>Copy address</source>
        <translation>Copiar adreça </translation>
    </message>
    <message>
        <source>Copy label</source>
        <translation>Copiar etiqueta</translation>
    </message>
    <message>
        <source>Copy amount</source>
        <translation>Copia l'import</translation>
    </message>
    <message>
        <source>Copy transaction ID</source>
        <translation>Copiar ID de transacció</translation>
    </message>
    <message>
        <source>Lock unspent</source>
        <translation>Bloqueja sense gastar</translation>
    </message>
    <message>
        <source>Unlock unspent</source>
        <translation>Desbloqueja sense gastar</translation>
    </message>
    <message>
        <source>Copy quantity</source>
        <translation>Copia la quantitat</translation>
    </message>
    <message>
        <source>Copy fee</source>
        <translation>Copia la comissió</translation>
    </message>
    <message>
        <source>Copy after fee</source>
        <translation>Copia la comissió posterior</translation>
    </message>
    <message>
        <source>Copy bytes</source>
        <translation>Copia els bytes</translation>
    </message>
    <message>
        <source>Copy priority</source>
        <translation>Copia la prioritat</translation>
    </message>
    <message>
        <source>Copy dust</source>
        <translation>Copia el polsim</translation>
    </message>
    <message>
        <source>Copy change</source>
        <translation>Copia el canvi</translation>
    </message>
    <message>
        <source>highest</source>
        <translation>El més alt</translation>
    </message>
    <message>
        <source>higher</source>
        <translation>Més alt</translation>
    </message>
    <message>
        <source>high</source>
        <translation>Alt</translation>
    </message>
    <message>
        <source>medium-high</source>
        <translation>mig-alt</translation>
    </message>
    <message>
        <source>medium</source>
        <translation>mig</translation>
    </message>
    <message>
        <source>low-medium</source>
        <translation>baix-mig</translation>
    </message>
    <message>
        <source>low</source>
        <translation>baix</translation>
    </message>
    <message>
        <source>lower</source>
        <translation>més baix</translation>
    </message>
    <message>
        <source>lowest</source>
        <translation>el més baix</translation>
    </message>
    <message>
        <source>(%1 locked)</source>
        <translation>(%1 bloquejada)</translation>
    </message>
    <message>
        <source>none</source>
        <translation>cap</translation>
    </message>
    <message>
        <source>Can vary +/- %1 satoshi(s) per input.</source>
        <translation>Pot variar +/- %1 satoshi(s) per entrada.</translation>
    </message>
    <message>
        <source>yes</source>
        <translation>sí</translation>
    </message>
    <message>
        <source>no</source>
        <translation>no</translation>
    </message>
    <message>
        <source>This label turns red, if the transaction size is greater than 1000 bytes.</source>
        <translation>Esta etiqueta es posa de color roig si la mida de la transacció és més gran de 1000 bytes.</translation>
    </message>
    <message>
        <source>This means a fee of at least %1 per kB is required.</source>
        <translation>Això comporta una comissi d'almenys %1 per kB.</translation>
    </message>
    <message>
        <source>Can vary +/- 1 byte per input.</source>
        <translation>Pot variar +/- 1 byte per entrada.</translation>
    </message>
    <message>
        <source>Transactions with higher priority are more likely to get included into a block.</source>
        <translation>Les transaccions amb una major prioritat són més propenses a ser incloses en un bloc.</translation>
    </message>
    <message>
        <source>This label turns red, if the priority is smaller than "medium".</source>
        <translation>Esta etiqueta es torna roja si la prioritat és menor que «mitjana».</translation>
    </message>
    <message>
        <source>This label turns red, if any recipient receives an amount smaller than %1.</source>
        <translation>Esta etiqueta es torna roja si qualsevol destinatari rep un import inferior a %1.</translation>
    </message>
    <message>
        <source>(no label)</source>
        <translation>(sense etiqueta)</translation>
    </message>
    <message>
        <source>change from %1 (%2)</source>
        <translation>canvia de %1 (%2)</translation>
    </message>
    <message>
        <source>(change)</source>
        <translation>(canvia)</translation>
    </message>
</context>
<context>
    <name>EditAddressDialog</name>
    <message>
        <source>Edit Address</source>
        <translation>Editar Adreça</translation>
    </message>
    <message>
        <source>&amp;Label</source>
        <translation>&amp;Etiqueta</translation>
    </message>
    <message>
        <source>The label associated with this address list entry</source>
        <translation>L'etiqueta associada amb esta entrada de llista d'adreces</translation>
    </message>
    <message>
        <source>The address associated with this address list entry. This can only be modified for sending addresses.</source>
        <translation>L'adreça associada amb esta entrada de llista d'adreces. Només es pot modificar per a les adreces d'enviament.</translation>
    </message>
    <message>
        <source>&amp;Address</source>
        <translation>&amp;Adreça</translation>
    </message>
    <message>
        <source>New receiving address</source>
        <translation>Nova adreça de recepció.</translation>
    </message>
    <message>
        <source>New sending address</source>
        <translation>Nova adreça d'enviament</translation>
    </message>
    <message>
        <source>Edit receiving address</source>
        <translation>Edita les adreces de recepció</translation>
    </message>
    <message>
        <source>Edit sending address</source>
        <translation>Edita les adreces d'enviament</translation>
    </message>
    <message>
        <source>The entered address "%1" is already in the address book.</source>
        <translation>L'adreça introduïda «%1» ja és present a la llibreta d'adreces.</translation>
    </message>
    <message>
        <source>The entered address "%1" is not a valid Litecoin address.</source>
        <translation>L'adreça introduïda «%1» no és una adreça de Litecoin vàlida.</translation>
    </message>
    <message>
        <source>Could not unlock wallet.</source>
        <translation>No s'ha pogut desbloquejar el moneder.</translation>
    </message>
    <message>
        <source>New key generation failed.</source>
        <translation>Ha fallat la generació d'una nova clau.</translation>
    </message>
</context>
<context>
    <name>FreespaceChecker</name>
    <message>
        <source>A new data directory will be created.</source>
        <translation>Es crearà un nou directori de dades.</translation>
    </message>
    <message>
        <source>name</source>
        <translation>nom</translation>
    </message>
    <message>
        <source>Directory already exists. Add %1 if you intend to create a new directory here.</source>
        <translation>El directori ja existeix. Afig %1 si vols crear un nou directori en esta ubicació.</translation>
    </message>
    <message>
        <source>Path already exists, and is not a directory.</source>
        <translation>El camí ja existeix i no és cap directori.</translation>
    </message>
    <message>
        <source>Cannot create data directory here.</source>
        <translation>No es pot crear el directori de dades ací.</translation>
    </message>
</context>
<context>
    <name>HelpMessageDialog</name>
    <message>
        <source>Litecoin Core</source>
        <translation>Nucli de Litecoin</translation>
    </message>
    <message>
        <source>version</source>
        <translation>versió</translation>
    </message>
    <message>
        <source>(%1-bit)</source>
        <translation>(%1-bit)</translation>
    </message>
    <message>
        <source>About Litecoin Core</source>
        <translation>Quant al Litecoin Core</translation>
    </message>
    <message>
        <source>Command-line options</source>
        <translation>Opcions de línia d'ordes</translation>
    </message>
    <message>
        <source>Usage:</source>
        <translation>Ús:</translation>
    </message>
    <message>
        <source>command-line options</source>
        <translation>Opcions de la línia d'ordes</translation>
    </message>
    <message>
        <source>UI options</source>
        <translation>Opcions d'IU</translation>
    </message>
    <message>
        <source>Set language, for example "de_DE" (default: system locale)</source>
        <translation>Defineix un idioma, per exemple "de_DE" (per defecte: preferències locals de sistema)</translation>
    </message>
    <message>
        <source>Start minimized</source>
        <translation>Inicia minimitzat</translation>
    </message>
    <message>
        <source>Set SSL root certificates for payment request (default: -system-)</source>
        <translation>Defineix certificats arrel SSL per a la sol·licitud de pagament (per defecte: -sistema-)</translation>
    </message>
    <message>
        <source>Show splash screen on startup (default: 1)</source>
        <translation>Mostra la finestra de benvinguda a l'inici (per defecte: 1)</translation>
    </message>
    <message>
        <source>Choose data directory on startup (default: 0)</source>
        <translation>Tria el directori de dades a l'inici (per defecte: 0)</translation>
    </message>
</context>
<context>
    <name>Intro</name>
    <message>
        <source>Welcome</source>
        <translation>Vos donem la benviguda</translation>
    </message>
    <message>
        <source>Welcome to Litecoin Core.</source>
        <translation>Vos donem la benvinguda al Litecoin Core.</translation>
    </message>
    <message>
        <source>As this is the first time the program is launched, you can choose where Litecoin Core will store its data.</source>
        <translation>Atès que és la primera vegada que executeu el programa, podeu triar on emmagatzemarà el Litecoin Core les dades.</translation>
    </message>
    <message>
        <source>Litecoin Core will download and store a copy of the Litecoin block chain. At least %1GB of data will be stored in this directory, and it will grow over time. The wallet will also be stored in this directory.</source>
        <translation>El Litecoin Core descarregarà i emmagatzemarà una còpia de la cadena de blocs de Litecoin. Com a mínim s'emmagatzemaran %1 GB de dades en este directori, que seguiran creixent gradualment. També s'hi emmagatzemarà el moneder.</translation>
    </message>
    <message>
        <source>Use the default data directory</source>
        <translation>Utilitza el directori de dades per defecte</translation>
    </message>
    <message>
        <source>Use a custom data directory:</source>
        <translation>Utilitza un directori de dades personalitzat:</translation>
    </message>
    <message>
        <source>Litecoin Core</source>
        <translation>Nucli de Litecoin</translation>
    </message>
    <message>
        <source>Error: Specified data directory "%1" cannot be created.</source>
        <translation>Error: el directori de dades «%1» especificat no pot ser creat.</translation>
    </message>
    <message>
        <source>Error</source>
        <translation>Error</translation>
    </message>
    </context>
<context>
    <name>OpenURIDialog</name>
    <message>
        <source>Open URI</source>
        <translation>Obri un URI</translation>
    </message>
    <message>
        <source>Open payment request from URI or file</source>
        <translation>Obri una sol·licitud de pagament des d'un URI o un fitxer</translation>
    </message>
    <message>
        <source>URI:</source>
        <translation>URI:</translation>
    </message>
    <message>
        <source>Select payment request file</source>
        <translation>Selecciona un fitxer de sol·licitud de pagament</translation>
    </message>
    <message>
        <source>Select payment request file to open</source>
        <translation>Selecciona el fitxer de sol·licitud de pagament per obrir</translation>
    </message>
</context>
<context>
    <name>OptionsDialog</name>
    <message>
        <source>Options</source>
        <translation>Opcions</translation>
    </message>
    <message>
        <source>&amp;Main</source>
        <translation>&amp;Principal</translation>
    </message>
    <message>
        <source>Automatically start Litecoin after logging in to the system.</source>
        <translation>Inicia automàticament el Litecoin després de l'inici de sessió del sistema.</translation>
    </message>
    <message>
        <source>&amp;Start Litecoin on system login</source>
        <translation>&amp;Inicia el Litecoin a l'inici de sessió del sistema.</translation>
    </message>
    <message>
        <source>Size of &amp;database cache</source>
        <translation>Mida de la memòria cau de la base de &amp;dades</translation>
    </message>
    <message>
        <source>MB</source>
        <translation>MB</translation>
    </message>
    <message>
        <source>Number of script &amp;verification threads</source>
        <translation>Nombre de fils de &amp;verificació d'scripts</translation>
    </message>
    <message>
        <source>Accept connections from outside</source>
        <translation>Accepta connexions de fora</translation>
    </message>
    <message>
        <source>Allow incoming connections</source>
        <translation>Permet connexions entrants</translation>
    </message>
    <message>
        <source>IP address of the proxy (e.g. IPv4: 127.0.0.1 / IPv6: ::1)</source>
        <translation>Adreça IP del proxy (p. ex. IPv4: 127.0.0.1 / IPv6: ::1)</translation>
    </message>
    <message>
        <source>Third party URLs (e.g. a block explorer) that appear in the transactions tab as context menu items. %s in the URL is replaced by transaction hash. Multiple URLs are separated by vertical bar |.</source>
        <translation>URL de terceres parts (p. ex. explorador de blocs) que apareix en la pestanya de transaccions com elements del menú contextual. %s en l'URL es reemplaçat pel resum de la transacció. Diferents URL estan separades per una barra vertical |.</translation>
    </message>
    <message>
        <source>Third party transaction URLs</source>
        <translation>URL de transaccions de terceres parts</translation>
    </message>
    <message>
        <source>Active command-line options that override above options:</source>
        <translation>Opcions de línies d'orde active que sobreescriuen les opcions de dalt:</translation>
    </message>
    <message>
        <source>Reset all client options to default.</source>
        <translation>Reestableix totes les opcions del client.</translation>
    </message>
    <message>
        <source>&amp;Reset Options</source>
        <translation>&amp;Reestableix les opcions</translation>
    </message>
    <message>
        <source>&amp;Network</source>
        <translation>&amp;Xarxa</translation>
    </message>
    <message>
        <source>(0 = auto, &lt;0 = leave that many cores free)</source>
        <translation>(0 = auto, &lt;0 = deixa tants nuclis lliures)</translation>
    </message>
    <message>
        <source>W&amp;allet</source>
        <translation>&amp;Moneder</translation>
    </message>
    <message>
        <source>Expert</source>
        <translation>Expert</translation>
    </message>
    <message>
        <source>Enable coin &amp;control features</source>
        <translation>Activa les funcions de &amp;control de les monedes</translation>
    </message>
    <message>
        <source>If you disable the spending of unconfirmed change, the change from a transaction cannot be used until that transaction has at least one confirmation. This also affects how your balance is computed.</source>
        <translation>Si inhabiliteu la despesa d'un canvi sense confirmar, el canvi d'una transacció no pot ser utilitzat fins que la transacció no tinga com a mínim una confirmació. Això també afecta com es calcula el vostre balanç.</translation>
    </message>
    <message>
        <source>&amp;Spend unconfirmed change</source>
        <translation>&amp;Gasta el canvi sense confirmar</translation>
    </message>
    <message>
        <source>Automatically open the Litecoin client port on the router. This only works when your router supports UPnP and it is enabled.</source>
        <translation>Obri el port del client de Litecoin al router de forma automàtica. Això només funciona quan el router implementa UPnP i l'opció està activada.</translation>
    </message>
    <message>
        <source>Map port using &amp;UPnP</source>
        <translation>Port obert amb &amp;UPnP</translation>
    </message>
    <message>
        <source>Connect to the Bitcoin network through a SOCKS5 proxy.</source>
        <translation>Connecta a la xarxa Bitcoin a través d'un proxy SOCKS5.</translation>
    </message>
    <message>
        <source>&amp;Connect through SOCKS5 proxy (default proxy):</source>
        <translation>&amp;Connecta a través d'un proxy SOCKS5 (proxy per defecte):</translation>
    </message>
    <message>
        <source>Proxy &amp;IP:</source>
        <translation>&amp;IP del proxy:</translation>
    </message>
    <message>
        <source>&amp;Port:</source>
        <translation>&amp;Port:</translation>
    </message>
    <message>
        <source>Port of the proxy (e.g. 9050)</source>
        <translation>Port del proxy (per exemple 9050)</translation>
    </message>
    <message>
        <source>&amp;Window</source>
        <translation>&amp;Finestra</translation>
    </message>
    <message>
        <source>Show only a tray icon after minimizing the window.</source>
        <translation>Mostra només la icona de la barra en minimitzar la finestra.</translation>
    </message>
    <message>
        <source>&amp;Minimize to the tray instead of the taskbar</source>
        <translation>&amp;Minimitza a la barra d'aplicacions en comptes de la barra de tasques</translation>
    </message>
    <message>
        <source>Minimize instead of exit the application when the window is closed. When this option is enabled, the application will be closed only after selecting Quit in the menu.</source>
        <translation>Minimitza en comptes d'eixir de la aplicació al tancar la finestra. Quan esta opció està activa, la aplicació només es tancarà al seleccionar Eixir al menú.</translation>
    </message>
    <message>
        <source>M&amp;inimize on close</source>
        <translation>M&amp;inimitza en tancar</translation>
    </message>
    <message>
        <source>&amp;Display</source>
        <translation>&amp;Pantalla</translation>
    </message>
    <message>
        <source>User Interface &amp;language:</source>
        <translation>&amp;Llengua de la interfície d'usuari:</translation>
    </message>
    <message>
        <source>The user interface language can be set here. This setting will take effect after restarting Litecoin.</source>
        <translation>Ací podeu definir la llengua de l'aplicació. Esta configuració tindrà efecte una vegada es reinicie Litecoin.</translation>
    </message>
    <message>
        <source>&amp;Unit to show amounts in:</source>
        <translation>&amp;Unitats per mostrar els imports en:</translation>
    </message>
    <message>
        <source>Choose the default subdivision unit to show in the interface and when sending coins.</source>
        <translation>Selecciona la unitat de subdivisió per defecte per mostrar en la interfície quan s'envien monedes.</translation>
    </message>
    <message>
        <source>Whether to show coin control features or not.</source>
        <translation>Si voleu mostrar les funcions de control de monedes o no.</translation>
    </message>
    <message>
        <source>&amp;OK</source>
        <translation>&amp;D'acord</translation>
    </message>
    <message>
        <source>&amp;Cancel</source>
        <translation>&amp;Cancel·la</translation>
    </message>
    <message>
        <source>default</source>
        <translation>Per defecte</translation>
    </message>
    <message>
        <source>none</source>
        <translation>cap</translation>
    </message>
    <message>
        <source>Confirm options reset</source>
        <translation>Confirmeu el reestabliment de les opcions</translation>
    </message>
    <message>
        <source>Client restart required to activate changes.</source>
        <translation>Cal reiniciar el client per activar els canvis.</translation>
    </message>
    <message>
        <source>Client will be shutdown, do you want to proceed?</source>
        <translation>Es pararà el client, voleu procedir?</translation>
    </message>
    <message>
        <source>This change would require a client restart.</source>
        <translation>Amb este canvi cal un reinici del client.</translation>
    </message>
    <message>
        <source>The supplied proxy address is invalid.</source>
        <translation>L'adreça proxy introduïda és invalida.</translation>
    </message>
</context>
<context>
    <name>OverviewPage</name>
    <message>
        <source>Form</source>
        <translation>Formulari</translation>
    </message>
    <message>
        <source>The displayed information may be out of date. Your wallet automatically synchronizes with the Litecoin network after a connection is established, but this process has not completed yet.</source>
        <translation>La informació mostrada pot no estar al día. El teu moneder es sincronitza automàticament amb la xarxa Litecoin un cop s'ha establit connexió, però este proces no s'ha completat encara.</translation>
    </message>
    <message>
        <source>Watch-only:</source>
        <translation>Només lectura:</translation>
    </message>
    <message>
        <source>Available:</source>
        <translation>Disponible:</translation>
    </message>
    <message>
        <source>Your current spendable balance</source>
        <translation>El balanç que podeu gastar actualment</translation>
    </message>
    <message>
        <source>Pending:</source>
        <translation>Pendent:</translation>
    </message>
    <message>
        <source>Total of transactions that have yet to be confirmed, and do not yet count toward the spendable balance</source>
        <translation>Total de transaccions que encara han de confirmar-se i que encara no compten en el balanç que es pot gastar</translation>
    </message>
    <message>
        <source>Immature:</source>
        <translation>Immadur:</translation>
    </message>
    <message>
        <source>Mined balance that has not yet matured</source>
        <translation>Balanç minat que encara no ha madurat</translation>
    </message>
    <message>
        <source>Balances</source>
        <translation>Balances</translation>
    </message>
    <message>
        <source>Total:</source>
        <translation>Total:</translation>
    </message>
    <message>
        <source>Your current total balance</source>
        <translation>El balanç total actual</translation>
    </message>
    <message>
        <source>Your current balance in watch-only addresses</source>
        <translation>El vostre balanç actual en adreces de només lectura</translation>
    </message>
    <message>
        <source>Spendable:</source>
        <translation>Que es pot gastar:</translation>
    </message>
    <message>
        <source>Recent transactions</source>
        <translation>Transaccions recents</translation>
    </message>
    <message>
        <source>Unconfirmed transactions to watch-only addresses</source>
        <translation>Transaccions sense confirmar a adreces de només lectura</translation>
    </message>
    <message>
        <source>Mined balance in watch-only addresses that has not yet matured</source>
        <translation>Balanç minat en adreces de només lectura que encara no ha madurat</translation>
    </message>
    <message>
        <source>Current total balance in watch-only addresses</source>
        <translation>Balanç total actual en adreces de només lectura</translation>
    </message>
    <message>
        <source>out of sync</source>
        <translation>Fora de sincronia</translation>
    </message>
</context>
<context>
    <name>PaymentServer</name>
    <message>
        <source>URI handling</source>
        <translation>Gestió d'URI</translation>
    </message>
    <message>
        <source>Invalid payment address %1</source>
        <translation>Adreça de pagament no vàlida %1</translation>
    </message>
    <message>
        <source>Payment request rejected</source>
        <translation>La sol·licitud de pagament s'ha rebutjat</translation>
    </message>
    <message>
        <source>Payment request network doesn't match client network.</source>
        <translation>La xarxa de la sol·licitud de pagament no coincideix amb la xarxa del client.</translation>
    </message>
    <message>
        <source>Payment request has expired.</source>
        <translation>La sol·licitud de pagament ha caducat.</translation>
    </message>
    <message>
        <source>Payment request is not initialized.</source>
        <translation>La sol·licitud de pagament no està inicialitzada.</translation>
    </message>
    <message>
        <source>Requested payment amount of %1 is too small (considered dust).</source>
        <translation>L'import de pagament sol·licitat %1 és massa petit (es considera polsim).</translation>
    </message>
    <message>
        <source>Payment request error</source>
        <translation>Error en la sol·licitud de pagament</translation>
    </message>
    <message>
        <source>Cannot start litecoin: click-to-pay handler</source>
        <translation>No es pot iniciar litecoin: gestor clica-per-pagar</translation>
    </message>
    <message>
        <source>Payment request fetch URL is invalid: %1</source>
        <translation>L'URL de recuperació de la sol·licitud de pagament no és vàlida: %1</translation>
    </message>
    <message>
        <source>URI cannot be parsed! This can be caused by an invalid Litecoin address or malformed URI parameters.</source>
        <translation>L'URI no pot ser analitzat! Això pot ser a causa d'una adreça de Litecoin no vàlida o per paràmetres URI amb mal format.</translation>
    </message>
    <message>
        <source>Payment request file handling</source>
        <translation>Gestió de fitxers de les sol·licituds de pagament</translation>
    </message>
    <message>
        <source>Payment request file cannot be read! This can be caused by an invalid payment request file.</source>
        <translation>No es pot llegir el fitxer de la sol·licitud de pagament. Això pot ser causat per un fitxer de sol·licitud de pagament no vàlid.</translation>
    </message>
    <message>
        <source>Unverified payment requests to custom payment scripts are unsupported.</source>
        <translation>No s'accepten sol·licituds de pagament no verificades a scripts de pagament personalitzats.</translation>
    </message>
    <message>
        <source>Refund from %1</source>
        <translation>Reemborsament de %1</translation>
    </message>
    <message>
        <source>Payment request %1 is too large (%2 bytes, allowed %3 bytes).</source>
        <translation>La sol·licitud de pagament %1 és massa gran (%2 bytes, permés %3 bytes).</translation>
    </message>
    <message>
        <source>Payment request DoS protection</source>
        <translation>Protecció de DoS per a la sol·licitud de pagament</translation>
    </message>
    <message>
        <source>Error communicating with %1: %2</source>
        <translation>Error en comunicar amb %1: %2</translation>
    </message>
    <message>
        <source>Payment request cannot be parsed!</source>
        <translation>No es pot analitzar la sol·licitud de pagament!</translation>
    </message>
    <message>
        <source>Bad response from server %1</source>
        <translation>Mala resposta del servidor %1</translation>
    </message>
    <message>
        <source>Payment acknowledged</source>
        <translation>Pagament reconegut</translation>
    </message>
    <message>
        <source>Network request error</source>
        <translation>Error en la sol·licitud de xarxa</translation>
    </message>
</context>
<context>
    <name>PeerTableModel</name>
    <message>
        <source>User Agent</source>
        <translation>Agent d'usuari</translation>
    </message>
    <message>
        <source>Address/Hostname</source>
        <translation>Adreça / nom de l'ordinador</translation>
    </message>
    <message>
        <source>Ping Time</source>
        <translation>Temps de ping</translation>
    </message>
</context>
<context>
    <name>QObject</name>
    <message>
        <source>Amount</source>
        <translation>Quantitat</translation>
    </message>
    <message>
        <source>Enter a Litecoin address (e.g. %1)</source>
        <translation>Introduïu una adreça de Litecoin (p. ex. %1)</translation>
    </message>
    <message>
        <source>%1 d</source>
        <translation>%1 d</translation>
    </message>
    <message>
        <source>%1 h</source>
        <translation>%1 h</translation>
    </message>
    <message>
        <source>%1 m</source>
        <translation>%1 m</translation>
    </message>
    <message>
        <source>%1 s</source>
        <translation>%1 s</translation>
    </message>
    <message>
        <source>NETWORK</source>
        <translation>XARXA</translation>
    </message>
    <message>
        <source>UNKNOWN</source>
        <translation>DESCONEGUT</translation>
    </message>
    <message>
        <source>None</source>
        <translation>Cap</translation>
    </message>
    <message>
        <source>N/A</source>
        <translation>N/A</translation>
    </message>
    <message>
        <source>%1 ms</source>
        <translation>%1 ms</translation>
    </message>
</context>
<context>
    <name>QRImageWidget</name>
    <message>
        <source>&amp;Save Image...</source>
        <translation>&amp;Guarda la imatge...</translation>
    </message>
    <message>
        <source>&amp;Copy Image</source>
        <translation>&amp;Copia la imatge</translation>
    </message>
    <message>
        <source>Save QR Code</source>
        <translation>Guarda el codi QR</translation>
    </message>
    <message>
        <source>PNG Image (*.png)</source>
        <translation>Imatge PNG (*.png)</translation>
    </message>
</context>
<context>
    <name>RPCConsole</name>
    <message>
        <source>Client name</source>
        <translation>Nom del client</translation>
    </message>
    <message>
        <source>N/A</source>
        <translation>N/A</translation>
    </message>
    <message>
        <source>Client version</source>
        <translation>Versió del client</translation>
    </message>
    <message>
        <source>&amp;Information</source>
        <translation>&amp;Informació</translation>
    </message>
    <message>
        <source>Debug window</source>
        <translation>Finestra de depuració</translation>
    </message>
    <message>
        <source>General</source>
        <translation>General</translation>
    </message>
    <message>
        <source>Using OpenSSL version</source>
        <translation>Utilitzant OpenSSL versió</translation>
    </message>
    <message>
        <source>Using BerkeleyDB version</source>
        <translation>Utilitzant BerkeleyDB versió</translation>
    </message>
    <message>
        <source>Startup time</source>
        <translation>&amp;Temps d'inici</translation>
    </message>
    <message>
        <source>Network</source>
        <translation>Xarxa</translation>
    </message>
    <message>
        <source>Name</source>
        <translation>Nom</translation>
    </message>
    <message>
        <source>Number of connections</source>
        <translation>Nombre de connexions</translation>
    </message>
    <message>
        <source>Block chain</source>
        <translation>Cadena de blocs</translation>
    </message>
    <message>
        <source>Current number of blocks</source>
        <translation>Nombre de blocs actuals</translation>
    </message>
    <message>
        <source>Received</source>
        <translation>Rebut</translation>
    </message>
    <message>
        <source>Sent</source>
        <translation>Enviat</translation>
    </message>
    <message>
        <source>&amp;Peers</source>
        <translation>&amp;Iguals</translation>
    </message>
    <message>
        <source>Select a peer to view detailed information.</source>
        <translation>Seleccioneu un igual per mostrar informació detallada.</translation>
    </message>
    <message>
        <source>Direction</source>
        <translation>Direcció</translation>
    </message>
    <message>
        <source>Version</source>
        <translation>Versió</translation>
    </message>
    <message>
        <source>User Agent</source>
        <translation>Agent d'usuari</translation>
    </message>
    <message>
        <source>Services</source>
        <translation>Serveis</translation>
    </message>
    <message>
        <source>Starting Height</source>
        <translation>Alçada inicial</translation>
    </message>
    <message>
        <source>Sync Height</source>
        <translation>Sincronitza l'alçada</translation>
    </message>
    <message>
        <source>Ban Score</source>
        <translation>Puntuació de bandeig</translation>
    </message>
    <message>
        <source>Connection Time</source>
        <translation>Temps de connexió</translation>
    </message>
    <message>
        <source>Last Send</source>
        <translation>Darrer enviament</translation>
    </message>
    <message>
        <source>Last Receive</source>
        <translation>Darrera recepció</translation>
    </message>
    <message>
        <source>Bytes Sent</source>
        <translation>Bytes enviats</translation>
    </message>
    <message>
        <source>Bytes Received</source>
        <translation>Bytes rebuts</translation>
    </message>
    <message>
        <source>Ping Time</source>
        <translation>Temps de ping</translation>
    </message>
    <message>
        <source>Last block time</source>
        <translation>Últim temps de bloc</translation>
    </message>
    <message>
        <source>&amp;Open</source>
        <translation>&amp;Obri</translation>
    </message>
    <message>
        <source>&amp;Console</source>
        <translation>&amp;Consola</translation>
    </message>
    <message>
        <source>&amp;Network Traffic</source>
        <translation>Trà&amp;nsit de la xarxa</translation>
    </message>
    <message>
        <source>&amp;Clear</source>
        <translation>Nete&amp;ja</translation>
    </message>
    <message>
        <source>Totals</source>
        <translation>Totals</translation>
    </message>
    <message>
        <source>In:</source>
        <translation>Dins:</translation>
    </message>
    <message>
        <source>Out:</source>
        <translation>Fora:</translation>
    </message>
    <message>
        <source>Build date</source>
        <translation>Data de compilació</translation>
    </message>
    <message>
        <source>Debug log file</source>
        <translation>Fitxer de registre de depuració</translation>
    </message>
    <message>
        <source>Open the Litecoin debug log file from the current data directory. This can take a few seconds for large log files.</source>
        <translation>Obri el fitxer de registre de depuració de Litecoin del directori de dades actual. Això pot trigar uns quants segons per a fitxers de registre grans.</translation>
    </message>
    <message>
        <source>Clear console</source>
        <translation>Neteja la consola</translation>
    </message>
    <message>
        <source>Welcome to the Litecoin RPC console.</source>
        <translation>Vos donem la benvinguda a la consola RPC de Litecoin</translation>
    </message>
    <message>
        <source>Use up and down arrows to navigate history, and &lt;b&gt;Ctrl-L&lt;/b&gt; to clear screen.</source>
        <translation>Utilitza les fletxes d'amunt i avall per navegar per l'historial, i &lt;b&gt;Ctrl-L&lt;\b&gt; per netejar la pantalla.</translation>
    </message>
    <message>
        <source>Type &lt;b&gt;help&lt;/b&gt; for an overview of available commands.</source>
        <translation>Escriviu &lt;b&gt;help&lt;\b&gt; per a obtindre un llistat de les ordes disponibles.</translation>
    </message>
    <message>
        <source>%1 B</source>
        <translation>%1 B</translation>
    </message>
    <message>
        <source>%1 KB</source>
        <translation>%1 KB</translation>
    </message>
    <message>
        <source>%1 MB</source>
        <translation>%1 MB</translation>
    </message>
    <message>
        <source>%1 GB</source>
        <translation>%1 GB</translation>
    </message>
    <message>
        <source>via %1</source>
        <translation>a través de %1</translation>
    </message>
    <message>
        <source>never</source>
        <translation>mai</translation>
    </message>
    <message>
        <source>Inbound</source>
        <translation>Entrant</translation>
    </message>
    <message>
        <source>Outbound</source>
        <translation>Eixint</translation>
    </message>
    <message>
        <source>Unknown</source>
        <translation>Desconegut</translation>
    </message>
    <message>
        <source>Fetching...</source>
        <translation>S'està obtenint...</translation>
    </message>
</context>
<context>
    <name>ReceiveCoinsDialog</name>
    <message>
        <source>&amp;Amount:</source>
        <translation>Im&amp;port:</translation>
    </message>
    <message>
        <source>&amp;Label:</source>
        <translation>&amp;Etiqueta:</translation>
    </message>
    <message>
        <source>&amp;Message:</source>
        <translation>&amp;Missatge:</translation>
    </message>
    <message>
        <source>Reuse one of the previously used receiving addresses. Reusing addresses has security and privacy issues. Do not use this unless re-generating a payment request made before.</source>
        <translation>Reutilitza una de les adreces de recepció utilitzades anteriorment. La reutilització d'adreces pot comportar problemes de seguretat i privadesa. No ho utilitzeu llevat que torneu a generar una sol·licitud de pagament feta abans.</translation>
    </message>
    <message>
        <source>R&amp;euse an existing receiving address (not recommended)</source>
        <translation>R&amp;eutilitza una adreça de recepció anterior (no recomanat)</translation>
    </message>
    <message>
        <source>An optional message to attach to the payment request, which will be displayed when the request is opened. Note: The message will not be sent with the payment over the Litecoin network.</source>
        <translation>Un missatge opcional que s'adjuntarà a la sol·licitud de pagament, que es mostrarà quan s'òbriga la sol·licitud. Nota: El missatge no s'enviarà amb el pagament per la xarxa Litecoin.</translation>
    </message>
    <message>
        <source>An optional label to associate with the new receiving address.</source>
        <translation>Una etiqueta opcional que s'associarà amb la nova adreça receptora.</translation>
    </message>
    <message>
        <source>Use this form to request payments. All fields are &lt;b&gt;optional&lt;/b&gt;.</source>
        <translation>Utilitzeu este formulari per sol·licitar pagaments. Tots els camps són &lt;b&gt;opcionals&lt;/b&gt;.</translation>
    </message>
    <message>
        <source>An optional amount to request. Leave this empty or zero to not request a specific amount.</source>
        <translation>Un import opcional per sol·licitar. Deixeu-ho en blanc o zero per no sol·licitar cap import específic.</translation>
    </message>
    <message>
        <source>Clear all fields of the form.</source>
        <translation>Esborra tots els camps del formuari.</translation>
    </message>
    <message>
        <source>Clear</source>
        <translation>Neteja</translation>
    </message>
    <message>
        <source>Requested payments history</source>
        <translation>Historial de pagaments sol·licitats</translation>
    </message>
    <message>
        <source>&amp;Request payment</source>
        <translation>&amp;Sol·licitud de pagament</translation>
    </message>
    <message>
        <source>Show the selected request (does the same as double clicking an entry)</source>
        <translation>Mostra la sol·licitud seleccionada (fa el mateix que el doble clic a una entrada)</translation>
    </message>
    <message>
        <source>Show</source>
        <translation>Mostra</translation>
    </message>
    <message>
        <source>Remove the selected entries from the list</source>
        <translation>Esborra les entrades seleccionades de la llista</translation>
    </message>
    <message>
        <source>Remove</source>
        <translation>Esborra</translation>
    </message>
    <message>
        <source>Copy label</source>
        <translation>Copia l'etiqueta</translation>
    </message>
    <message>
        <source>Copy message</source>
        <translation>Copia el missatge</translation>
    </message>
    <message>
        <source>Copy amount</source>
        <translation>Copia l'import</translation>
    </message>
</context>
<context>
    <name>ReceiveRequestDialog</name>
    <message>
        <source>QR Code</source>
        <translation>Codi QR</translation>
    </message>
    <message>
        <source>Copy &amp;URI</source>
        <translation>Copia l'&amp;URI</translation>
    </message>
    <message>
        <source>Copy &amp;Address</source>
        <translation>Copia l'&amp;adreça</translation>
    </message>
    <message>
        <source>&amp;Save Image...</source>
        <translation>&amp;Guarda la imatge...</translation>
    </message>
    <message>
        <source>Request payment to %1</source>
        <translation>Sol·licita un pagament a %1</translation>
    </message>
    <message>
        <source>Payment information</source>
        <translation>Informació de pagament</translation>
    </message>
    <message>
        <source>URI</source>
        <translation>URI</translation>
    </message>
    <message>
        <source>Address</source>
        <translation>Adreça</translation>
    </message>
    <message>
        <source>Amount</source>
        <translation>Import</translation>
    </message>
    <message>
        <source>Label</source>
        <translation>Etiqueta</translation>
    </message>
    <message>
        <source>Message</source>
        <translation>Missatge</translation>
    </message>
    <message>
        <source>Resulting URI too long, try to reduce the text for label / message.</source>
        <translation>URI resultant massa llarga, intenta reduir el text per a la etiqueta / missatge</translation>
    </message>
    <message>
        <source>Error encoding URI into QR Code.</source>
        <translation>Error en codificar l'URI en un codi QR.</translation>
    </message>
</context>
<context>
    <name>RecentRequestsTableModel</name>
    <message>
        <source>Date</source>
        <translation>Data</translation>
    </message>
    <message>
        <source>Label</source>
        <translation>Etiqueta</translation>
    </message>
    <message>
        <source>Message</source>
        <translation>Missatge</translation>
    </message>
    <message>
        <source>Amount</source>
        <translation>Import</translation>
    </message>
    <message>
        <source>(no label)</source>
        <translation>(sense etiqueta)</translation>
    </message>
    <message>
        <source>(no message)</source>
        <translation>(sense missatge)</translation>
    </message>
    <message>
        <source>(no amount)</source>
        <translation>(sense import)</translation>
    </message>
</context>
<context>
    <name>SendCoinsDialog</name>
    <message>
        <source>Send Coins</source>
        <translation>Envia monedes</translation>
    </message>
    <message>
        <source>Coin Control Features</source>
        <translation>Característiques de control de les monedes</translation>
    </message>
    <message>
        <source>Inputs...</source>
        <translation>Entrades...</translation>
    </message>
    <message>
        <source>automatically selected</source>
        <translation>seleccionat automàticament</translation>
    </message>
    <message>
        <source>Insufficient funds!</source>
        <translation>Fons insuficients!</translation>
    </message>
    <message>
        <source>Quantity:</source>
        <translation>Quantitat:</translation>
    </message>
    <message>
        <source>Bytes:</source>
        <translation>Bytes:</translation>
    </message>
    <message>
        <source>Amount:</source>
        <translation>Import:</translation>
    </message>
    <message>
        <source>Priority:</source>
        <translation>Prioritat:</translation>
    </message>
    <message>
        <source>Fee:</source>
        <translation>Comissió:</translation>
    </message>
    <message>
        <source>After Fee:</source>
        <translation>Quota posterior:</translation>
    </message>
    <message>
        <source>Change:</source>
        <translation>Canvi:</translation>
    </message>
    <message>
        <source>If this is activated, but the change address is empty or invalid, change will be sent to a newly generated address.</source>
        <translation>Si s'activa això, però l'adreça de canvi està buida o bé no és vàlida, el canvi s'enviarà a una adreça generada de nou.</translation>
    </message>
    <message>
        <source>Custom change address</source>
        <translation>Personalitza l'adreça de canvi</translation>
    </message>
    <message>
        <source>Transaction Fee:</source>
        <translation>Comissió de transacció</translation>
    </message>
    <message>
        <source>Choose...</source>
        <translation>Tria...</translation>
    </message>
    <message>
        <source>collapse fee-settings</source>
        <translation>redueix els paràmetres de comissió</translation>
    </message>
    <message>
        <source>per kilobyte</source>
        <translation>per kilobyte</translation>
    </message>
    <message>
        <source>If the custom fee is set to 1000 satoshis and the transaction is only 250 bytes, then "per kilobyte" only pays 250 satoshis in fee, while "total at least" pays 1000 satoshis. For transactions bigger than a kilobyte both pay by kilobyte.</source>
        <translation>Si la comissió personalitzada es defineix a 1000 satoshis i la transacció és de només 250 bytes, llavors «per kilobyte» només es paguen 250 satoshis en una comissió, mentre que amb la de «total com a mínim» es pagarien 1000 satoshis. Per a transaccions superiors al kilobyte, en tots dos casos es paga per kilobyte.</translation>
    </message>
    <message>
        <source>total at least</source>
        <translation>total com a mínim</translation>
    </message>
    <message>
        <source>Paying only the minimum fee is just fine as long as there is less transaction volume than space in the blocks. But be aware that this can end up in a never confirming transaction once there is more demand for bitcoin transactions than the network can process.</source>
        <translation>No hi ha cap problema en pagar només la comissió mínima sempre que hi haja menys volum de transacció que espai en els blocs. Però tingueu present que això pot acabar en una transacció que mai es confirme una vegada hi haja més demanda de transaccions de bitcoins que la xarxa puga processar.</translation>
    </message>
    <message>
        <source>(read the tooltip)</source>
        <translation>(llegiu l'indicador de funció)</translation>
    </message>
    <message>
        <source>Recommended:</source>
        <translation>Recomanada:</translation>
    </message>
    <message>
        <source>Custom:</source>
        <translation>Personalitzada:</translation>
    </message>
    <message>
        <source>(Smart fee not initialized yet. This usually takes a few blocks...)</source>
        <translation>(No s'ha inicialitzat encara la comissió intel·ligent. Normalment pren uns pocs blocs...)</translation>
    </message>
    <message>
        <source>Confirmation time:</source>
        <translation>Temps de confirmació:</translation>
    </message>
    <message>
        <source>normal</source>
        <translation>normal</translation>
    </message>
    <message>
        <source>fast</source>
        <translation>ràpid</translation>
    </message>
    <message>
        <source>Send as zero-fee transaction if possible</source>
        <translation>Envia com a transacció de comissió zero si és possible</translation>
    </message>
    <message>
        <source>(confirmation may take longer)</source>
        <translation>(la confirmació pot trigar més temps)</translation>
    </message>
    <message>
        <source>Send to multiple recipients at once</source>
        <translation>Envia a múltiples destinataris al mateix temps</translation>
    </message>
    <message>
        <source>Add &amp;Recipient</source>
        <translation>Afig &amp;destinatari</translation>
    </message>
    <message>
        <source>Clear all fields of the form.</source>
        <translation>Netejar tots els camps del formulari.</translation>
    </message>
    <message>
        <source>Dust:</source>
        <translation>Polsim:</translation>
    </message>
    <message>
        <source>Clear &amp;All</source>
        <translation>Neteja-ho &amp;tot</translation>
    </message>
    <message>
        <source>Balance:</source>
        <translation>Balanç:</translation>
    </message>
    <message>
        <source>Confirm the send action</source>
        <translation>Confirma l'acció d'enviament</translation>
    </message>
    <message>
        <source>S&amp;end</source>
        <translation>E&amp;nvia</translation>
    </message>
    <message>
        <source>Confirm send coins</source>
        <translation>Confirma l'enviament de monedes</translation>
    </message>
    <message>
        <source>%1 to %2</source>
        <translation>%1 a %2</translation>
    </message>
    <message>
        <source>Copy quantity</source>
        <translation>Copia la quantitat</translation>
    </message>
    <message>
        <source>Copy amount</source>
        <translation>Copia l'import</translation>
    </message>
    <message>
        <source>Copy fee</source>
        <translation>Copia la comissi</translation>
    </message>
    <message>
        <source>Copy after fee</source>
        <translation>Copia la comissió posterior</translation>
    </message>
    <message>
        <source>Copy bytes</source>
        <translation>Copia els bytes</translation>
    </message>
    <message>
        <source>Copy priority</source>
        <translation>Copia la prioritat</translation>
    </message>
    <message>
        <source>Copy change</source>
        <translation>Copia el canvi</translation>
    </message>
    <message>
        <source>or</source>
        <translation>o</translation>
    </message>
    <message>
        <source>The recipient address is not valid, please recheck.</source>
        <translation>L'adreça de destinatari no és vàlida, per favor comprovi-la.</translation>
    </message>
    <message>
        <source>The amount to pay must be larger than 0.</source>
        <translation>L'import a pagar ha de ser major que 0.</translation>
    </message>
    <message>
        <source>The amount exceeds your balance.</source>
        <translation>L'import supera el vostre balanç.</translation>
    </message>
    <message>
        <source>The total exceeds your balance when the %1 transaction fee is included.</source>
        <translation>El total excedeix el teu balanç quan s'afig la comisió a la transacció %1.</translation>
    </message>
    <message>
        <source>Duplicate address found, can only send to each address once per send operation.</source>
        <translation>S'ha trobat una adreça duplicada, tan sols es pot enviar a cada adreça un cop per orde d'enviament.</translation>
    </message>
    <message>
        <source>Transaction creation failed!</source>
        <translation>Ha fallat la creació de la transacció!</translation>
    </message>
    <message>
        <source>The transaction was rejected! This might happen if some of the coins in your wallet were already spent, such as if you used a copy of wallet.dat and coins were spent in the copy but not marked as spent here.</source>
        <translation>S'ha rebutjat la transacció! Això pot passar si alguna de les monedes del vostre moneder ja s'han gastat; per exemple, si heu fet servir una còpia de seguretat del fitxer wallet.dat i s'hagueren gastat monedes de la còpia però sense marcar-les-hi com a gastades.</translation>
    </message>
    <message>
<<<<<<< HEAD
        <source>Warning: Invalid Litecoin address</source>
        <translation>Avís: adreça Litecoin no vàlida</translation>
=======
        <source>Pay only the minimum fee of %1</source>
        <translation>Paga només la comissió mínima de %1</translation>
    </message>
    <message>
        <source>Warning: Invalid Bitcoin address</source>
        <translation>Avís: adreça Bitcoin no vàlida</translation>
>>>>>>> cf5bf554
    </message>
    <message>
        <source>(no label)</source>
        <translation>(sense etiqueta)</translation>
    </message>
    <message>
        <source>Warning: Unknown change address</source>
        <translation>Avís: adreça de canvi desconeguda</translation>
    </message>
    <message>
        <source>Copy dust</source>
        <translation>Copia el polsim</translation>
    </message>
    <message>
        <source>Are you sure you want to send?</source>
        <translation>Esteu segur que ho voleu enviar?</translation>
    </message>
    <message>
        <source>added as transaction fee</source>
        <translation>S'ha afegit una taxa de transacció</translation>
    </message>
</context>
<context>
    <name>SendCoinsEntry</name>
    <message>
        <source>A&amp;mount:</source>
        <translation>Q&amp;uantitat:</translation>
    </message>
    <message>
        <source>Pay &amp;To:</source>
        <translation>Paga &amp;a:</translation>
    </message>
    <message>
        <source>Enter a label for this address to add it to your address book</source>
        <translation>Introduïu una etiqueta per a esta adreça per afegir-la a la llibreta d'adreces</translation>
    </message>
    <message>
        <source>&amp;Label:</source>
        <translation>&amp;Etiqueta:</translation>
    </message>
    <message>
        <source>Choose previously used address</source>
        <translation>Trieu una adreça feta servir anteriorment</translation>
    </message>
    <message>
        <source>This is a normal payment.</source>
        <translation>Això és un pagament normal.</translation>
    </message>
    <message>
        <source>The Litecoin address to send the payment to</source>
        <translation>L'adreça Litecoin on enviar el pagament</translation>
    </message>
    <message>
        <source>Alt+A</source>
        <translation>Alta+A</translation>
    </message>
    <message>
        <source>Paste address from clipboard</source>
        <translation>Apegar adreça del porta-retalls</translation>
    </message>
    <message>
        <source>Alt+P</source>
        <translation>Alt+P</translation>
    </message>
    <message>
        <source>Remove this entry</source>
        <translation>Elimina esta entrada</translation>
    </message>
    <message>
        <source>Message:</source>
        <translation>Missatge:</translation>
    </message>
    <message>
        <source>This is a verified payment request.</source>
        <translation>Esta és una sol·licitud de pagament verificada.</translation>
    </message>
    <message>
        <source>Enter a label for this address to add it to the list of used addresses</source>
        <translation>Introduïu una etiqueta per a esta adreça per afegir-la a la llista d'adreces utilitzades</translation>
    </message>
    <message>
        <source>A message that was attached to the litecoin: URI which will be stored with the transaction for your reference. Note: This message will not be sent over the Litecoin network.</source>
        <translation>Un missatge que s'ha adjuntat al litecoin: URI que s'emmagatzemarà amb la transacció per a la vostra referència. Nota: el missatge no s'enviarà a través de la xarxa Litecoin.</translation>
    </message>
    <message>
        <source>This is an unverified payment request.</source>
        <translation>Esta és una sol·licitud de pagament no verificada.</translation>
    </message>
    <message>
        <source>Pay To:</source>
        <translation>Paga a:</translation>
    </message>
    <message>
        <source>Memo:</source>
        <translation>Memo:</translation>
    </message>
</context>
<context>
    <name>ShutdownWindow</name>
    <message>
        <source>Litecoin Core is shutting down...</source>
        <translation>S'està parant el Litecoin Core...</translation>
    </message>
    <message>
        <source>Do not shut down the computer until this window disappears.</source>
        <translation>No apagueu l'ordinador fins que no desaparegui esta finestra.</translation>
    </message>
</context>
<context>
    <name>SignVerifyMessageDialog</name>
    <message>
        <source>Signatures - Sign / Verify a Message</source>
        <translation>Signatures - Signa / verifica un missatge</translation>
    </message>
    <message>
        <source>&amp;Sign Message</source>
        <translation>&amp;Signa el missatge</translation>
    </message>
    <message>
        <source>You can sign messages with your addresses to prove you own them. Be careful not to sign anything vague, as phishing attacks may try to trick you into signing your identity over to them. Only sign fully-detailed statements you agree to.</source>
        <translation>Podeu signar missatges amb la vostra adreça per provar que són vostres. Aneu amb compte no signar qualsevol cosa, ja que els atacs de pesca electrònica (phishing) poden provar de confondre-vos perquè els signeu amb la vostra identitat. Només signeu als documents completament detallats amb què hi esteu d'acord.</translation>
    </message>
    <message>
        <source>The Litecoin address to sign the message with</source>
        <translation>L'adreça Litecoin amb què signar el missatge</translation>
    </message>
    <message>
        <source>Choose previously used address</source>
        <translation>Tria les adreces fetes servir amb anterioritat</translation>
    </message>
    <message>
        <source>Alt+A</source>
        <translation>Alt+A</translation>
    </message>
    <message>
        <source>Paste address from clipboard</source>
        <translation>Apega l'adreça del porta-retalls</translation>
    </message>
    <message>
        <source>Alt+P</source>
        <translation>Alt+P</translation>
    </message>
    <message>
        <source>Enter the message you want to sign here</source>
        <translation>Introduïu ací el missatge que voleu signar</translation>
    </message>
    <message>
        <source>Signature</source>
        <translation>Signatura</translation>
    </message>
    <message>
        <source>Copy the current signature to the system clipboard</source>
        <translation>Copia la signatura actual al porta-retalls del sistema</translation>
    </message>
    <message>
        <source>Sign the message to prove you own this Litecoin address</source>
        <translation>Signa el missatge per provar que ets propietari d'esta adreça Litecoin</translation>
    </message>
    <message>
        <source>Sign &amp;Message</source>
        <translation>Signa el &amp;missatge</translation>
    </message>
    <message>
        <source>Reset all sign message fields</source>
        <translation>Neteja tots els camps de clau</translation>
    </message>
    <message>
        <source>Clear &amp;All</source>
        <translation>Neteja-ho &amp;tot</translation>
    </message>
    <message>
        <source>&amp;Verify Message</source>
        <translation>&amp;Verifica el missatge</translation>
    </message>
    <message>
        <source>Enter the signing address, message (ensure you copy line breaks, spaces, tabs, etc. exactly) and signature below to verify the message. Be careful not to read more into the signature than what is in the signed message itself, to avoid being tricked by a man-in-the-middle attack.</source>
        <translation>Introduïsca l'adreça signant, missatge (assegura't que copies salts de línia, espais, tabuladors, etc excactament tot el text) i la signatura a sota per verificar el missatge. Per evitar ser enganyat per un atac home-entre-mig, vés amb compte de no llegir més en la signatura del que hi ha al missatge signat mateix.</translation>
    </message>
    <message>
        <source>The Litecoin address the message was signed with</source>
        <translation>L'adreça Litecoin amb què va ser signat el missatge</translation>
    </message>
    <message>
        <source>Verify the message to ensure it was signed with the specified Litecoin address</source>
        <translation>Verificar el missatge per assegurar-se que ha estat signat amb una adreça Litecoin específica</translation>
    </message>
    <message>
        <source>Verify &amp;Message</source>
        <translation>Verifica el &amp;missatge</translation>
    </message>
    <message>
        <source>Reset all verify message fields</source>
        <translation>Neteja tots els camps de verificació de missatge</translation>
    </message>
    <message>
        <source>Click "Sign Message" to generate signature</source>
        <translation>Feu clic a «Signa el missatge» per a generar una signatura</translation>
    </message>
    <message>
        <source>The entered address is invalid.</source>
        <translation>L'adreça introduïda no és vàlida.</translation>
    </message>
    <message>
        <source>Please check the address and try again.</source>
        <translation>Comproveu l'adreça i torneu-ho a provar.</translation>
    </message>
    <message>
        <source>The entered address does not refer to a key.</source>
        <translation>L'adreça introduïda no referencia a cap clau.</translation>
    </message>
    <message>
        <source>Wallet unlock was cancelled.</source>
        <translation>El desbloqueig del moneder ha estat cancelat.</translation>
    </message>
    <message>
        <source>Private key for the entered address is not available.</source>
        <translation>La clau privada per a la adreça introduïda no està disponible.</translation>
    </message>
    <message>
        <source>Message signing failed.</source>
        <translation>La signatura del missatge ha fallat.</translation>
    </message>
    <message>
        <source>Message signed.</source>
        <translation>Missatge signat.</translation>
    </message>
    <message>
        <source>The signature could not be decoded.</source>
        <translation>La signatura no s'ha pogut descodificar.</translation>
    </message>
    <message>
        <source>Please check the signature and try again.</source>
        <translation>Comproveu la signatura i torneu-ho a provar.</translation>
    </message>
    <message>
        <source>The signature did not match the message digest.</source>
        <translation>La signatura no coincideix amb el resum del missatge.</translation>
    </message>
    <message>
        <source>Message verification failed.</source>
        <translation>Ha fallat la verificació del missatge.</translation>
    </message>
    <message>
        <source>Message verified.</source>
        <translation>Missatge verificat.</translation>
    </message>
</context>
<context>
    <name>SplashScreen</name>
    <message>
        <source>Litecoin Core</source>
        <translation>Litecoin Core</translation>
    </message>
    <message>
        <source>The Bitcoin Core developers</source>
        <translation>Els desenvolupadors del Bitcoin Core</translation>
    </message>
    <message>
        <source>[testnet]</source>
        <translation>[testnet]</translation>
    </message>
</context>
<context>
    <name>TrafficGraphWidget</name>
    <message>
        <source>KB/s</source>
        <translation>KB/s</translation>
    </message>
</context>
<context>
    <name>TransactionDesc</name>
    <message>
        <source>Open until %1</source>
        <translation>Obert fins %1</translation>
    </message>
    <message>
        <source>conflicted</source>
        <translation>en conflicte</translation>
    </message>
    <message>
        <source>%1/offline</source>
        <translation>%1/fora de línia</translation>
    </message>
    <message>
        <source>%1/unconfirmed</source>
        <translation>%1/sense confirmar</translation>
    </message>
    <message>
        <source>%1 confirmations</source>
        <translation>%1 confirmacions</translation>
    </message>
    <message>
        <source>Status</source>
        <translation>Estat</translation>
    </message>
    <message>
        <source>Date</source>
        <translation>Data</translation>
    </message>
    <message>
        <source>Source</source>
        <translation>Font</translation>
    </message>
    <message>
        <source>Generated</source>
        <translation>Generat</translation>
    </message>
    <message>
        <source>From</source>
        <translation>Des de</translation>
    </message>
    <message>
        <source>To</source>
        <translation>A</translation>
    </message>
    <message>
        <source>own address</source>
        <translation>Adreça pròpia</translation>
    </message>
    <message>
        <source>watch-only</source>
        <translation>només lectura</translation>
    </message>
    <message>
        <source>label</source>
        <translation>etiqueta</translation>
    </message>
    <message>
        <source>Credit</source>
        <translation>Crèdit</translation>
    </message>
    <message>
        <source>not accepted</source>
        <translation>no acceptat</translation>
    </message>
    <message>
        <source>Debit</source>
        <translation>Dèbit</translation>
    </message>
    <message>
        <source>Total debit</source>
        <translation>Dèbit total</translation>
    </message>
    <message>
        <source>Total credit</source>
        <translation>Crèdit total</translation>
    </message>
    <message>
        <source>Transaction fee</source>
        <translation>Comissió de transacció</translation>
    </message>
    <message>
        <source>Net amount</source>
        <translation>Import net</translation>
    </message>
    <message>
        <source>Message</source>
        <translation>Missatge</translation>
    </message>
    <message>
        <source>Comment</source>
        <translation>Comentar</translation>
    </message>
    <message>
        <source>Transaction ID</source>
        <translation>ID de transacció</translation>
    </message>
    <message>
        <source>Merchant</source>
        <translation>Mercader</translation>
    </message>
    <message>
        <source>Generated coins must mature %1 blocks before they can be spent. When you generated this block, it was broadcast to the network to be added to the block chain. If it fails to get into the chain, its state will change to "not accepted" and it won't be spendable. This may occasionally happen if another node generates a block within a few seconds of yours.</source>
        <translation>Les monedes generades han de madurar %1 blocs abans de poder ser gastades. Quan genereu este bloc, es farà saber a la xarxa per tal d'afegir-lo a la cadena de blocs. Si no pot fer-se lloc a la cadena, el seu estat canviarà a «no acceptat» i no es podrà gastar. Això pot passar ocasionalment si un altre node genera un bloc en un marge de segons respecte al vostre.</translation>
    </message>
    <message>
        <source>Debug information</source>
        <translation>Informació de depuració</translation>
    </message>
    <message>
        <source>Transaction</source>
        <translation>Transacció</translation>
    </message>
    <message>
        <source>Inputs</source>
        <translation>Entrades</translation>
    </message>
    <message>
        <source>Amount</source>
        <translation>Quantitat</translation>
    </message>
    <message>
        <source>true</source>
        <translation>cert</translation>
    </message>
    <message>
        <source>false</source>
        <translation>fals</translation>
    </message>
    <message>
        <source>, has not been successfully broadcast yet</source>
        <translation>, encara no ha estat emés correctement</translation>
    </message>
    <message>
        <source>unknown</source>
        <translation>desconegut</translation>
    </message>
</context>
<context>
    <name>TransactionDescDialog</name>
    <message>
        <source>Transaction details</source>
        <translation>Detall de la transacció</translation>
    </message>
    <message>
        <source>This pane shows a detailed description of the transaction</source>
        <translation>Este panell mostra una descripció detallada de la transacció</translation>
    </message>
</context>
<context>
    <name>TransactionTableModel</name>
    <message>
        <source>Date</source>
        <translation>Data</translation>
    </message>
    <message>
        <source>Type</source>
        <translation>Tipus</translation>
    </message>
    <message>
        <source>Address</source>
        <translation>Adreça</translation>
    </message>
    <message>
        <source>Immature (%1 confirmations, will be available after %2)</source>
        <translation>Immadur (%1 confirmacions, serà disponible després de %2)</translation>
    </message>
    <message>
        <source>Open until %1</source>
        <translation>Obert fins %1</translation>
    </message>
    <message>
        <source>Confirmed (%1 confirmations)</source>
        <translation>Confirmat (%1 confirmacions)</translation>
    </message>
    <message>
        <source>This block was not received by any other nodes and will probably not be accepted!</source>
        <translation>Este bloc no ha estat rebut per cap altre node i probablement no serà acceptat!</translation>
    </message>
    <message>
        <source>Generated but not accepted</source>
        <translation>Generat però no acceptat</translation>
    </message>
    <message>
        <source>Offline</source>
        <translation>Fora de línia</translation>
    </message>
    <message>
        <source>Unconfirmed</source>
        <translation>Sense confirmar</translation>
    </message>
    <message>
        <source>Confirming (%1 of %2 recommended confirmations)</source>
        <translation>Confirmant (%1 de %2 confirmacions recomanades)</translation>
    </message>
    <message>
        <source>Conflicted</source>
        <translation>En conflicte</translation>
    </message>
    <message>
        <source>Received with</source>
        <translation>Rebut amb</translation>
    </message>
    <message>
        <source>Received from</source>
        <translation>Rebut de</translation>
    </message>
    <message>
        <source>Sent to</source>
        <translation>Enviat a</translation>
    </message>
    <message>
        <source>Payment to yourself</source>
        <translation>Pagament a un mateix</translation>
    </message>
    <message>
        <source>Mined</source>
        <translation>Minat</translation>
    </message>
    <message>
        <source>watch-only</source>
        <translation>només lectura</translation>
    </message>
    <message>
        <source>(n/a)</source>
        <translation>(n/a)</translation>
    </message>
    <message>
        <source>Transaction status. Hover over this field to show number of confirmations.</source>
        <translation>Estat de la transacció. Desplaceu-vos sobre este camp per mostrar el nombre de confirmacions.</translation>
    </message>
    <message>
        <source>Date and time that the transaction was received.</source>
        <translation>Data i hora en que la transacció va ser rebuda.</translation>
    </message>
    <message>
        <source>Type of transaction.</source>
        <translation>Tipus de transacció.</translation>
    </message>
    <message>
        <source>Whether or not a watch-only address is involved in this transaction.</source>
        <translation>Si està implicada o no una adreça només de lectura en la transacció.</translation>
    </message>
    <message>
        <source>Destination address of transaction.</source>
        <translation>Adreça del destinatari de la transacció.</translation>
    </message>
    <message>
        <source>Amount removed from or added to balance.</source>
        <translation>Import extret o afegit del balanç.</translation>
    </message>
</context>
<context>
    <name>TransactionView</name>
    <message>
        <source>All</source>
        <translation>Tot</translation>
    </message>
    <message>
        <source>Today</source>
        <translation>Hui</translation>
    </message>
    <message>
        <source>This week</source>
        <translation>Esta setmana</translation>
    </message>
    <message>
        <source>This month</source>
        <translation>Este mes</translation>
    </message>
    <message>
        <source>Last month</source>
        <translation>El mes passat</translation>
    </message>
    <message>
        <source>This year</source>
        <translation>Enguany</translation>
    </message>
    <message>
        <source>Range...</source>
        <translation>Rang...</translation>
    </message>
    <message>
        <source>Received with</source>
        <translation>Rebut amb</translation>
    </message>
    <message>
        <source>Sent to</source>
        <translation>Enviat a</translation>
    </message>
    <message>
        <source>To yourself</source>
        <translation>A un mateix</translation>
    </message>
    <message>
        <source>Mined</source>
        <translation>Minat</translation>
    </message>
    <message>
        <source>Other</source>
        <translation>Altres</translation>
    </message>
    <message>
        <source>Enter address or label to search</source>
        <translation>Introduïu una adreça o una etiqueta per cercar</translation>
    </message>
    <message>
        <source>Min amount</source>
        <translation>Import mínim</translation>
    </message>
    <message>
        <source>Copy address</source>
        <translation>Copia l'adreça</translation>
    </message>
    <message>
        <source>Copy label</source>
        <translation>Copiar etiqueta</translation>
    </message>
    <message>
        <source>Copy amount</source>
        <translation>Copia l'import</translation>
    </message>
    <message>
        <source>Copy transaction ID</source>
        <translation>Copiar ID de transacció</translation>
    </message>
    <message>
        <source>Edit label</source>
        <translation>Editar etiqueta</translation>
    </message>
    <message>
        <source>Show transaction details</source>
        <translation>Mostra detalls de la transacció</translation>
    </message>
    <message>
        <source>Export Transaction History</source>
        <translation>Exporta l'historial de transacció</translation>
    </message>
    <message>
        <source>Watch-only</source>
        <translation>Només de lectura</translation>
    </message>
    <message>
        <source>Exporting Failed</source>
        <translation>L'exportació ha fallat</translation>
    </message>
    <message>
        <source>There was an error trying to save the transaction history to %1.</source>
        <translation>S'ha produït un error en provar de guardar l'historial de transacció a %1.</translation>
    </message>
    <message>
        <source>Exporting Successful</source>
        <translation>Exportació amb èxit</translation>
    </message>
    <message>
        <source>The transaction history was successfully saved to %1.</source>
        <translation>L'historial de transaccions s'ha guardat correctament a %1.</translation>
    </message>
    <message>
        <source>Comma separated file (*.csv)</source>
        <translation>Fitxer separat per comes (*.csv)</translation>
    </message>
    <message>
        <source>Confirmed</source>
        <translation>Confirmat</translation>
    </message>
    <message>
        <source>Date</source>
        <translation>Data</translation>
    </message>
    <message>
        <source>Type</source>
        <translation>Tipus</translation>
    </message>
    <message>
        <source>Label</source>
        <translation>Etiqueta</translation>
    </message>
    <message>
        <source>Address</source>
        <translation>Adreça</translation>
    </message>
    <message>
        <source>ID</source>
        <translation>ID</translation>
    </message>
    <message>
        <source>Range:</source>
        <translation>Rang:</translation>
    </message>
    <message>
        <source>to</source>
        <translation>a</translation>
    </message>
</context>
<context>
    <name>UnitDisplayStatusBarControl</name>
    <message>
        <source>Unit to show amounts in. Click to select another unit.</source>
        <translation>Unitat en què mostrar els imports. Feu clic per seleccionar una altra unitat.</translation>
    </message>
</context>
<context>
    <name>WalletFrame</name>
    <message>
        <source>No wallet has been loaded.</source>
        <translation>No s'ha carregat cap moneder.</translation>
    </message>
</context>
<context>
    <name>WalletModel</name>
    <message>
        <source>Send Coins</source>
        <translation>Envia monedes</translation>
    </message>
</context>
<context>
    <name>WalletView</name>
    <message>
        <source>&amp;Export</source>
        <translation>&amp;Exporta</translation>
    </message>
    <message>
        <source>Export the data in the current tab to a file</source>
        <translation>Exporta les dades de la pestanya actual a un fitxer</translation>
    </message>
    <message>
        <source>Backup Wallet</source>
        <translation>Còpia de seguretat del moneder</translation>
    </message>
    <message>
        <source>Wallet Data (*.dat)</source>
        <translation>Dades del moneder (*.dat)</translation>
    </message>
    <message>
        <source>Backup Failed</source>
        <translation>Ha fallat la còpia de seguretat</translation>
    </message>
    <message>
        <source>There was an error trying to save the wallet data to %1.</source>
        <translation>S'ha produït un error en provar de guardar les dades del moneder a %1.</translation>
    </message>
    <message>
        <source>The wallet data was successfully saved to %1.</source>
        <translation>S'han guardat les dades del moneder correctament a %1.</translation>
    </message>
    <message>
        <source>Backup Successful</source>
        <translation>La còpia de seguretat s'ha realitzat correctament</translation>
    </message>
</context>
<context>
    <name>bitcoin-core</name>
    <message>
        <source>Options:</source>
        <translation>Opcions:</translation>
    </message>
    <message>
        <source>Specify data directory</source>
        <translation>Especifica el directori de dades</translation>
    </message>
    <message>
        <source>Connect to a node to retrieve peer addresses, and disconnect</source>
        <translation>Connecta al node per obtindre les adreces de les connexions, i desconnecta</translation>
    </message>
    <message>
        <source>Specify your own public address</source>
        <translation>Especifiqueu la vostra adreça pública</translation>
    </message>
    <message>
        <source>Accept command line and JSON-RPC commands</source>
        <translation>Accepta la línia d'ordes i ordes JSON-RPC </translation>
    </message>
    <message>
        <source>Run in the background as a daemon and accept commands</source>
        <translation>Executa en segon pla com a programa dimoni i accepta ordes</translation>
    </message>
    <message>
        <source>Use the test network</source>
        <translation>Utilitza la xarxa de prova</translation>
    </message>
    <message>
        <source>Accept connections from outside (default: 1 if no -proxy or -connect)</source>
        <translation>Accepta connexions de fora (per defecte: 1 si no -proxy o -connect)</translation>
    </message>
    <message>
        <source>Bind to given address and always listen on it. Use [host]:port notation for IPv6</source>
        <translation>Vincula a una adreça específica i sempre escolta-hi. Utilitza la notació [host]:port per IPv6</translation>
    </message>
    <message>
        <source>Delete all wallet transactions and only recover those parts of the blockchain through -rescan on startup</source>
        <translation>Elimina totes les transaccions del moneder i només recupera aquelles de la cadena de blocs a través de -rescan a l'inici</translation>
    </message>
    <message>
        <source>Distributed under the MIT software license, see the accompanying file COPYING or &lt;http://www.opensource.org/licenses/mit-license.php&gt;.</source>
        <translation>Distribuït sota llicència de programari MIT. Vegeu el fitxer acompanyant COPYING o &lt;http://www.opensource.org/licenses/mit-license.php&gt;.</translation>
    </message>
    <message>
        <source>Enter regression test mode, which uses a special chain in which blocks can be solved instantly.</source>
        <translation>Entra en el mode de proves de regressió, que utilitza una cadena especial en què els blocs poden resoldre's al moment.</translation>
    </message>
    <message>
        <source>Execute command when a wallet transaction changes (%s in cmd is replaced by TxID)</source>
        <translation>Executa una orde quan una transacció del moneder canvie (%s en cmd es canvia per TxID)</translation>
    </message>
    <message>
        <source>In this mode -genproclimit controls how many blocks are generated immediately.</source>
        <translation>En este mode -genproclimit controla quants blocs es generen immediatament.</translation>
    </message>
    <message>
        <source>Set the number of script verification threads (%u to %d, 0 = auto, &lt;0 = leave that many cores free, default: %d)</source>
        <translation>Defineix el nombre de fils de verificació d'scripts (%u a %d, 0 = auto, &lt;0 = deixa tants nuclis lliures, per defecte: %d)</translation>
    </message>
    <message>
        <source>This is a pre-release test build - use at your own risk - do not use for mining or merchant applications</source>
        <translation>Esta és una versió de pre-llançament - utilitza-la sota la teva responsabilitat - No usar per a minería o aplicacions de compra-venda</translation>
    </message>
    <message>
        <source>Unable to bind to %s on this computer. Litecoin Core is probably already running.</source>
        <translation>No es pot enllaçar %s a este ordinador. El Litecoin Core probablement ja estiga executant-s'hi.</translation>
    </message>
    <message>
        <source>Warning: -paytxfee is set very high! This is the transaction fee you will pay if you send a transaction.</source>
        <translation>Avís: el -paytxfee és molt elevat! Esta és la comissió de transacció que pagareu si envieu una transacció.</translation>
    </message>
    <message>
        <source>Warning: The network does not appear to fully agree! Some miners appear to be experiencing issues.</source>
        <translation>Avís: la xarxa no pareix que hi estiga plenament d'acord. Alguns miners pareix que estan experimentant problemes.</translation>
    </message>
    <message>
        <source>Warning: We do not appear to fully agree with our peers! You may need to upgrade, or other nodes may need to upgrade.</source>
        <translation>Avís: pareix que no estem plenament d'acord amb els nostres iguals! Podria caldre que actualitzar l'aplicació, o potser que ho facen altres nodes.</translation>
    </message>
    <message>
        <source>Warning: error reading wallet.dat! All keys read correctly, but transaction data or address book entries might be missing or incorrect.</source>
        <translation>Avís: error en llegir el fitxer wallet.dat! Totes les claus es lligen correctament, però hi ha dades de transaccions o entrades de la llibreta d'adreces absents o bé son incorrectes.</translation>
    </message>
    <message>
        <source>Warning: wallet.dat corrupt, data salvaged! Original wallet.dat saved as wallet.{timestamp}.bak in %s; if your balance or transactions are incorrect you should restore from a backup.</source>
        <translation>Avís: el fitxer wallet.dat és corrupte, dades rescatades! L'arxiu wallet.dat original ha estat guardat com wallet.{estampa_temporal}.bak al directori %s; si el teu balanç o transaccions son incorrectes hauries de restaurar-lo de un backup.</translation>
    </message>
    <message>
        <source>Whitelist peers connecting from the given netmask or IP address. Can be specified multiple times.</source>
        <translation>Afig a la llista blanca els iguals que es connecten de la màscara de xarxa o adreça IP donada. Es pot especificar moltes vegades.</translation>
    </message>
    <message>
        <source>(default: 1)</source>
        <translation>(per defecte: 1)</translation>
    </message>
    <message>
        <source>&lt;category&gt; can be:</source>
        <translation>&lt;category&gt; pot ser:</translation>
    </message>
    <message>
        <source>Attempt to recover private keys from a corrupt wallet.dat</source>
        <translation>Intenta recuperar les claus privades d'un fitxer wallet.dat corrupte</translation>
    </message>
    <message>
        <source>Block creation options:</source>
        <translation>Opcions de la creació de blocs:</translation>
    </message>
    <message>
        <source>Connect only to the specified node(s)</source>
        <translation>Connecta només al(s) node(s) especificats</translation>
    </message>
    <message>
        <source>Connection options:</source>
        <translation>Opcions de connexió:</translation>
    </message>
    <message>
        <source>Corrupted block database detected</source>
        <translation>S'ha detectat una base de dades de blocs corrupta</translation>
    </message>
    <message>
        <source>Debugging/Testing options:</source>
        <translation>Opcions de depuració/proves:</translation>
    </message>
    <message>
        <source>Discover own IP address (default: 1 when listening and no -externalip)</source>
        <translation>Descobreix la pròpia adreça IP (per defecte: 1 quan escoltant i no -externalip)</translation>
    </message>
    <message>
        <source>Do not load the wallet and disable wallet RPC calls</source>
        <translation>No carreguis el moneder i inhabilita les crides RPC del moneder</translation>
    </message>
    <message>
        <source>Do you want to rebuild the block database now?</source>
        <translation>Voleu reconstruir la base de dades de blocs ara?</translation>
    </message>
    <message>
        <source>Error initializing block database</source>
        <translation>Error carregant la base de dades de blocs</translation>
    </message>
    <message>
        <source>Error initializing wallet database environment %s!</source>
        <translation>Error inicialitzant l'entorn de la base de dades del moneder %s!</translation>
    </message>
    <message>
        <source>Error loading block database</source>
        <translation>Error carregant la base de dades del bloc</translation>
    </message>
    <message>
        <source>Error opening block database</source>
        <translation>Error en obrir la base de dades de blocs</translation>
    </message>
    <message>
        <source>Error: Disk space is low!</source>
        <translation>Error: Espai al disc baix!</translation>
    </message>
    <message>
        <source>Failed to listen on any port. Use -listen=0 if you want this.</source>
        <translation>Ha fallat escoltar a qualsevol port. Feu servir -listen=0 si voleu fer això.</translation>
    </message>
    <message>
        <source>If &lt;category&gt; is not supplied, output all debugging information.</source>
        <translation>Si no se subministra &lt;category&gt;, mostra tota la informació de depuració.</translation>
    </message>
    <message>
        <source>Importing...</source>
        <translation>S'està important...</translation>
    </message>
    <message>
        <source>Incorrect or no genesis block found. Wrong datadir for network?</source>
        <translation>No s'ha trobat el bloc de gènesi o és incorrecte. El directori de dades de la xarxa és incorrecte?</translation>
    </message>
    <message>
        <source>Invalid -onion address: '%s'</source>
        <translation>Adreça -onion no vàlida: '%s'</translation>
    </message>
    <message>
        <source>Not enough file descriptors available.</source>
        <translation>No hi ha suficient descriptors de fitxers disponibles.</translation>
    </message>
    <message>
        <source>Only connect to nodes in network &lt;net&gt; (ipv4, ipv6 or onion)</source>
        <translation>Només connecta als nodes de la xarxa &lt;net&gt; (ipv4, ipv6 o onion)</translation>
    </message>
    <message>
        <source>Rebuild block chain index from current blk000??.dat files</source>
        <translation>Reconstrueix l'índex de la cadena de blocs dels fitxers actuals blk000??.dat</translation>
    </message>
    <message>
        <source>Set database cache size in megabytes (%d to %d, default: %d)</source>
        <translation>Defineix la mida de la memòria cau de la base de dades en megabytes (%d a %d, per defecte: %d)</translation>
    </message>
    <message>
        <source>Set maximum block size in bytes (default: %d)</source>
        <translation>Defineix la mida màxim del bloc en bytes (per defecte: %d)</translation>
    </message>
    <message>
        <source>Specify wallet file (within data directory)</source>
        <translation>Especifica un fitxer de moneder (dins del directori de dades)</translation>
    </message>
    <message>
        <source>This is intended for regression testing tools and app development.</source>
        <translation>Això s'així per a eines de proves de regressió per al desenvolupament d'aplicacions.</translation>
    </message>
    <message>
        <source>Use UPnP to map the listening port (default: %u)</source>
        <translation>Utilitza UPnP per a mapejar el port d'escolta (per defecte: %u)</translation>
    </message>
    <message>
        <source>Verifying blocks...</source>
        <translation>S'estan verificant els blocs...</translation>
    </message>
    <message>
        <source>Verifying wallet...</source>
        <translation>S'està verificant el moneder...</translation>
    </message>
    <message>
        <source>Wallet %s resides outside data directory %s</source>
        <translation>El moneder %s resideix fora del directori de dades %s</translation>
    </message>
    <message>
        <source>Wallet options:</source>
        <translation>Opcions de moneder:</translation>
    </message>
    <message>
        <source>You need to rebuild the database using -reindex to change -txindex</source>
        <translation>Cal que reconstruïu la base de dades fent servir -reindex per canviar -txindex</translation>
    </message>
    <message>
        <source>Imports blocks from external blk000??.dat file</source>
        <translation>Importa blocs d'un fitxer blk000??.dat extern</translation>
    </message>
    <message>
        <source>Allow JSON-RPC connections from specified source. Valid for &lt;ip&gt; are a single IP (e.g. 1.2.3.4), a network/netmask (e.g. 1.2.3.4/255.255.255.0) or a network/CIDR (e.g. 1.2.3.4/24). This option can be specified multiple times</source>
        <translation>Permet les connexions JSON-RPC d'una font específica. Vàlid per a &lt;ip&gt; són una IP individual (p. ex., 1.2.3.4), una xarxa / màscara de xarxa (p. ex., 1.2.3.4/255.255.255.0) o una xarxa/CIDR (p. ex., 1.2.3.4/24). Es pot especificar esta opció moltes vegades</translation>
    </message>
    <message>
        <source>Bind to given address and whitelist peers connecting to it. Use [host]:port notation for IPv6</source>
        <translation>Vincula l'adreça donada i posa a la llista blanca els iguals que s'hi connecten. Feu servir la notació [host]:port per a IPv6</translation>
    </message>
    <message>
        <source>Bind to given address to listen for JSON-RPC connections. Use [host]:port notation for IPv6. This option can be specified multiple times (default: bind to all interfaces)</source>
        <translation>Vincula a l'adreça donada per a escoltar les connexions JSON-RPC. Feu servir la notació [host]:port per a IPv6. Esta opció pot ser especificada moltes vegades (per defecte: vincula a totes les interfícies)</translation>
    </message>
    <message>
        <source>Cannot obtain a lock on data directory %s. Litecoin Core is probably already running.</source>
        <translation>No es pot obtindre un bloqueig del directori de dades %s. El Litecoin Core probablement ja s'estiga executant.</translation>
    </message>
    <message>
        <source>Create new files with system default permissions, instead of umask 077 (only effective with disabled wallet functionality)</source>
        <translation>Crea fitxers nous amb els permisos per defecte del sistema, en comptes de l'umask 077 (només efectiu amb la funcionalitat de moneder inhabilitada)</translation>
    </message>
    <message>
        <source>Error: Listening for incoming connections failed (listen returned error %s)</source>
        <translation>Error: ha fallat escoltar les connexions entrants (l'escoltament ha retornat l'error %s)</translation>
    </message>
    <message>
        <source>Error: Unsupported argument -socks found. Setting SOCKS version isn't possible anymore, only SOCKS5 proxies are supported.</source>
        <translation>Error: s'ha trobat un argument no permés de -socks. Ja no es pot definir més la versió de SOCKS, només s'accepten els proxies de SOCKS5.ç</translation>
    </message>
    <message>
        <source>Execute command when a relevant alert is received or we see a really long fork (%s in cmd is replaced by message)</source>
        <translation>Executa l'orde quan es reba un avís rellevant o veiem una forquilla molt llarga (%s en cmd és reemplaçat per un missatge)</translation>
    </message>
    <message>
        <source>Fees (in LTC/Kb) smaller than this are considered zero fee for relaying (default: %s)</source>
        <translation>Comissions (en LTC/Kb) inferiors a això es consideren de comissió zero per a la transmissió (per defecte: %s)</translation>
    </message>
    <message>
        <source>Fees (in LTC/Kb) smaller than this are considered zero fee for transaction creation (default: %s)</source>
        <translation>Comissions (en LTC/Kb) inferiors a això es consideren de comissió zero per a la creació de la transacció (per defecte: %s)</translation>
    </message>
    <message>
        <source>If paytxfee is not set, include enough fee so transactions begin confirmation on average within n blocks (default: %u)</source>
        <translation>Si no s'especifica una paytxfee (comissió de transacció de pagament), inclogueu suficient comissió per tal que les transaccions comencen a confirmar-se en una mitja de n blocs (per defecte: %u)</translation>
    </message>
    <message>
        <source>Invalid amount for -maxtxfee=&lt;amount&gt;: '%s' (must be at least the minrelay fee of %s to prevent stuck transactions)</source>
        <translation>Import no vàlid per a -maxtxfee=&lt;amount&gt;: '%s' (cal que siga com a mínim la comissió de minrelay de %s per evitar que les comissions s'encallin)</translation>
    </message>
    <message>
        <source>Maximum size of data in data carrier transactions we relay and mine (default: %u)</source>
        <translation>Mida màxima de les dades en les transaccions de l'operador en què confiem i en les meues (per defecte: %u)</translation>
    </message>
    <message>
        <source>Query for peer addresses via DNS lookup, if low on addresses (default: 1 unless -connect)</source>
        <translation>Consulta a adreces d'iguals a través de DNS, si es troba baix en adreces (per defecte: 1 a menys que -connect)</translation>
    </message>
    <message>
        <source>Set maximum size of high-priority/low-fee transactions in bytes (default: %d)</source>
        <translation>Defineix la mida màxima de transaccions d'alta prioritat / baixa comissió en bytes (per defecte: %d)</translation>
    </message>
    <message>
        <source>Set the number of threads for coin generation if enabled (-1 = all cores, default: %d)</source>
        <translation>Defineix el nombre de fils per a la generació de moneda si està habilitat (-1 = tots els nuclis, per defecte: %d)</translation>
    </message>
    <message>
        <source>This product includes software developed by the OpenSSL Project for use in the OpenSSL Toolkit &lt;https://www.openssl.org/&gt; and cryptographic software written by Eric Young and UPnP software written by Thomas Bernard.</source>
        <translation>Este producte inclou programari desenvolupat pel projecte OpenSSL per a ús a l'OpenSSL Toolkit &lt;https://www.openssl.org/&gt; i programari criptogràfic escrit per Eric Young i programari UPnP escrit per Thomas Bernard.</translation>
    </message>
    <message>
<<<<<<< HEAD
        <source>Warning: Please check that your computer's date and time are correct! If your clock is wrong Litecoin Core will not work properly.</source>
        <translation>Avís: comproveu que la data i hora del vostre ordinador siguen correctes! Si el vostre rellotge no és correcte, el Litecoin Core no funcionarà correctament.</translation>
=======
        <source>To use bitcoind, or the -server option to bitcoin-qt, you must set an rpcpassword in the configuration file:
%s
It is recommended you use the following random password:
rpcuser=bitcoinrpc
rpcpassword=%s
(you do not need to remember this password)
The username and password MUST NOT be the same.
If the file does not exist, create it with owner-readable-only file permissions.
It is also recommended to set alertnotify so you are notified of problems;
for example: alertnotify=echo %%s | mail -s "Bitcoin Alert" admin@foo.com
</source>
        <translation>Per utilitzar bitcoind, o l'opció de serviddor de bitcoin-qt, heu de definir una rpcpassword en el fitxer de configuració:
%s
Es recomana que utilitzeu la contrasenya aleatòria següent:
rpcuser=bitcoinrpc
rpcpassword=%s
(no cal que recordeu la contrasenya)
El nom d'usuari i la contrasenya NO han de ser els mateixos.
Si el fitxer no existeix, creeu-ne un amb permisos de lectura només per al seu propietari.
Es recomana definir alertnotify per tal de ser notificat de qualsevol problema;
per exemple: alertnotify=echo %%s | mail -s "Avís de Bitcoin" admin@foo.com</translation>
    </message>
    <message>
        <source>Warning: -maxtxfee is set very high! Fees this large could be paid on a single transaction.</source>
        <translation>Avís: s'ha especificat un -maxtxfee molt alt! Comissions tan grans podrien pagar-se en una única transacció.</translation>
    </message>
    <message>
        <source>Warning: Please check that your computer's date and time are correct! If your clock is wrong Bitcoin Core will not work properly.</source>
        <translation>Avís: comproveu que la data i hora del vostre ordinador siguen correctes! Si el vostre rellotge no és correcte, el Bitcoin Core no funcionarà correctament.</translation>
>>>>>>> cf5bf554
    </message>
    <message>
        <source>Whitelisted peers cannot be DoS banned and their transactions are always relayed, even if they are already in the mempool, useful e.g. for a gateway</source>
        <translation>Els iguals en la llista blanca no poden ser bandejats per DoS i es transmetran sempre llurs transaccions, fins i tot si ja són a la mempool. Això és útil, p. ex., per a una passarel·la</translation>
    </message>
    <message>
        <source>Accept public REST requests (default: %u)</source>
        <translation>Accepta sol·licituds REST públiques (per defecte: %u)</translation>
    </message>
    <message>
        <source>Cannot resolve -whitebind address: '%s'</source>
        <translation>No es pot resoldre l'adreça -whitebind: «%s»</translation>
    </message>
    <message>
        <source>Connect through SOCKS5 proxy</source>
        <translation>Connecta a través del proxy SOCKS5</translation>
    </message>
    <message>
        <source>Copyright (C) 2009-%i The Bitcoin Core Developers</source>
        <translation>Copyright (C) 2009-%i Els desenvolupadors del Bitcoin Core</translation>
    </message>
    <message>
        <source>Could not parse -rpcbind value %s as network address</source>
        <translation>No s'ha pogut analitzar el valor -rpcbind %s com una adreça de xarxa</translation>
    </message>
    <message>
        <source>Error loading wallet.dat: Wallet requires newer version of Litecoin Core</source>
        <translation>Error en carregar wallet.dat: el moneder requereix una versió més nova del Litecoin core</translation>
    </message>
    <message>
        <source>Error reading from database, shutting down.</source>
        <translation>Error en llegir la base de dades, tancant.</translation>
    </message>
    <message>
        <source>Error: Unsupported argument -tor found, use -onion.</source>
        <translation>Error: s'ha trobat un argument -tor no acceptat. Feu servir -onion.</translation>
    </message>
    <message>
        <source>Fee (in LTC/kB) to add to transactions you send (default: %s)</source>
        <translation>Comissió en (LTC/kB) per afegir a les transaccions que envieu (per defecte: %s)</translation>
    </message>
    <message>
        <source>Information</source>
        <translation>&amp;Informació</translation>
    </message>
    <message>
        <source>Initialization sanity check failed. Litecoin Core is shutting down.</source>
        <translation>Ha fallat la inicialització de la comprovació de validesa. El Litecoin Core s'està parant.</translation>
    </message>
    <message>
        <source>Invalid amount for -maxtxfee=&lt;amount&gt;: '%s'</source>
        <translation>Import no vàlid per a -maxtxfee=&lt;amount&gt;: '%s'</translation>
    </message>
    <message>
        <source>Invalid amount for -minrelaytxfee=&lt;amount&gt;: '%s'</source>
        <translation>Import no vàlid per a -minrelaytxfee=&lt;amount&gt;: «%s»</translation>
    </message>
    <message>
        <source>Invalid amount for -mintxfee=&lt;amount&gt;: '%s'</source>
        <translation>Import no vàlid per a -mintxfee=&lt;amount&gt;: «%s»</translation>
    </message>
    <message>
        <source>Invalid amount for -paytxfee=&lt;amount&gt;: '%s' (must be at least %s)</source>
        <translation>Import no vàlid per a -paytxfee=&lt;amount&gt;: «%s» (ha de ser com a mínim %s)</translation>
    </message>
    <message>
        <source>Invalid netmask specified in -whitelist: '%s'</source>
        <translation>S'ha especificat una màscara de xarxa no vàlida a -whitelist: «%s»</translation>
    </message>
    <message>
        <source>Keep at most &lt;n&gt; unconnectable transactions in memory (default: %u)</source>
        <translation>Manté com a màxim &lt;n&gt; transaccions no connectables en memòria (per defecte: %u)</translation>
    </message>
    <message>
        <source>Need to specify a port with -whitebind: '%s'</source>
        <translation>Cal especificar un port amb -whitebind: «%s»</translation>
    </message>
    <message>
        <source>Node relay options:</source>
        <translation>Opcions de transmissió del node:</translation>
    </message>
    <message>
        <source>RPC SSL options: (see the Litecoin Wiki for SSL setup instructions)</source>
        <translation>Opcions RPC SSL: (veieu el wiki del Litecoin per a instruccions de configuració de l'SSL)</translation>
    </message>
    <message>
        <source>RPC server options:</source>
        <translation>Opcions del servidor RPC:</translation>
    </message>
    <message>
        <source>RPC support for HTTP persistent connections (default: %d)</source>
        <translation>Suport RPC per a connexions HTTP persistents (per defecte: %d)</translation>
    </message>
    <message>
        <source>Randomly drop 1 of every &lt;n&gt; network messages</source>
        <translation>Descarta a l'atzar 1 de cada &lt;n&gt; missatges de la xarxa</translation>
    </message>
    <message>
        <source>Randomly fuzz 1 of every &lt;n&gt; network messages</source>
        <translation>Introdueix incertesa en 1 de cada &lt;n&gt; missatges de la xarxa</translation>
    </message>
    <message>
        <source>Send trace/debug info to console instead of debug.log file</source>
        <translation>Envia informació de traça/depuració a la consola en comptes del fitxer debug.log</translation>
    </message>
    <message>
        <source>Send transactions as zero-fee transactions if possible (default: %u)</source>
        <translation>Envia les transaccions com a transaccions de comissió zero sempre que siga possible (per defecte: %u) </translation>
    </message>
    <message>
        <source>Show all debugging options (usage: --help -help-debug)</source>
        <translation>Mostra totes les opcions de depuració (ús: --help  --help-debug)</translation>
    </message>
    <message>
        <source>Shrink debug.log file on client startup (default: 1 when no -debug)</source>
        <translation>Redueix el fitxer debug.log durant l'inici del client (per defecte: 1 quan no -debug)</translation>
    </message>
    <message>
        <source>Signing transaction failed</source>
        <translation>Ha fallat la signatura de la transacció</translation>
    </message>
    <message>
        <source>This is experimental software.</source>
        <translation>Això és programari experimental.</translation>
    </message>
    <message>
        <source>Transaction amount too small</source>
        <translation>Import de la transacció massa petit</translation>
    </message>
    <message>
        <source>Transaction amounts must be positive</source>
        <translation>Els imports de les transaccions han de ser positius</translation>
    </message>
    <message>
        <source>Transaction too large for fee policy</source>
        <translation>Transacció massa gran per a la política de comissions</translation>
    </message>
    <message>
        <source>Transaction too large</source>
        <translation>La transacció és massa gran</translation>
    </message>
    <message>
        <source>Unable to bind to %s on this computer (bind returned error %s)</source>
        <translation>No s'ha pogut vincular a %s en este ordinador (la vinculació ha retornat l'error %s)</translation>
    </message>
    <message>
        <source>Use UPnP to map the listening port (default: 1 when listening)</source>
        <translation>Utilitza UPnP per a mapejar els ports d'escolta (per defecte: 1 quan s'escolta)</translation>
    </message>
    <message>
        <source>Username for JSON-RPC connections</source>
        <translation>Nom d'usuari per a connexions JSON-RPC</translation>
    </message>
    <message>
        <source>Wallet needed to be rewritten: restart Litecoin Core to complete</source>
        <translation>Cal reescriure el moneder: reiniceu el Litecoin Core per completar-ho.</translation>
    </message>
    <message>
        <source>Warning</source>
        <translation>Avís</translation>
    </message>
    <message>
        <source>Warning: This version is obsolete, upgrade required!</source>
        <translation>Avís: esta versió està obsoleta. És necessari actualitzar-la!</translation>
    </message>
    <message>
        <source>Warning: Unsupported argument -benchmark ignored, use -debug=bench.</source>
        <translation>Avís: s'ha ignorat l'argument no acceptat de -benchmark. Feu servir -debug=bench.</translation>
    </message>
    <message>
        <source>Warning: Unsupported argument -debugnet ignored, use -debug=net.</source>
        <translation>Avís: s'ha ignorat l'argument no acceptat de -debugnet. Feu servir -debug=net.</translation>
    </message>
    <message>
        <source>Zapping all transactions from wallet...</source>
        <translation>Se suprimeixen totes les transaccions del moneder...</translation>
    </message>
    <message>
        <source>on startup</source>
        <translation>a l'inici de l'aplicació</translation>
    </message>
    <message>
        <source>wallet.dat corrupt, salvage failed</source>
        <translation>El fitxer wallet.data és corrupte. El rescat de les dades ha fallat</translation>
    </message>
    <message>
        <source>Password for JSON-RPC connections</source>
        <translation>Contrasenya per a connexions JSON-RPC</translation>
    </message>
    <message>
        <source>Execute command when the best block changes (%s in cmd is replaced by block hash)</source>
        <translation>Executa l'orde quan el millor bloc canvie (%s en cmd es reemplaça per un resum de bloc)</translation>
    </message>
    <message>
        <source>Upgrade wallet to latest format</source>
        <translation>Actualitza el moneder a l'últim format</translation>
    </message>
    <message>
        <source>Rescan the block chain for missing wallet transactions</source>
        <translation>Reescaneja la cadena de blocs en les transaccions de moneder perdudes</translation>
    </message>
    <message>
        <source>Use OpenSSL (https) for JSON-RPC connections</source>
        <translation>Utilitza OpenSSL (https) per a connexions JSON-RPC</translation>
    </message>
    <message>
        <source>This help message</source>
        <translation>Este misatge d'ajuda</translation>
    </message>
    <message>
        <source>Allow DNS lookups for -addnode, -seednode and -connect</source>
        <translation>Permet consultes DNS per a -addnode, -seednode i -connect</translation>
    </message>
    <message>
        <source>Loading addresses...</source>
        <translation>S'estan carregant les adreces...</translation>
    </message>
    <message>
        <source>Error loading wallet.dat: Wallet corrupted</source>
        <translation>Error en carregar wallet.dat: Moneder corrupte</translation>
    </message>
    <message>
        <source>(1 = keep tx meta data e.g. account owner and payment request information, 2 = drop tx meta data)</source>
        <translation>(1 = manté les metadades de les tx, p. ex., propietari del compte i informació de sol·licitud del pagament, 2 = prescindeix de les metadades de les tx)</translation>
    </message>
    <message>
        <source>How thorough the block verification of -checkblocks is (0-4, default: %u)</source>
        <translation>Com d'exhaustiva és la verificació de blocs del -checkblocks (0-4, per defecte: %u)</translation>
    </message>
    <message>
        <source>Maintain a full transaction index, used by the getrawtransaction rpc call (default: %u)</source>
        <translation>Manté un índex complet de transaccions, utilitzat per la crida rpc getrawtransaction (per defecte: %u)</translation>
    </message>
    <message>
        <source>Number of seconds to keep misbehaving peers from reconnecting (default: %u)</source>
        <translation>Nombre de segons necessaris perquè els iguals de comportament qüestionable puguen tornar a connectar-se (per defecte: %u)</translation>
    </message>
    <message>
        <source>Output debugging information (default: %u, supplying &lt;category&gt; is optional)</source>
        <translation>Informació d'eixida de la depuració (per defecte: %u, proporcionar &lt;category&gt; és opcional)</translation>
    </message>
    <message>
        <source>Use separate SOCKS5 proxy to reach peers via Tor hidden services (default: %s)</source>
        <translation>Utilitza un proxy SOCKS4 apart per a arribar als iguals a través de serveis ocults de Tor (per defecte: %s)</translation>
    </message>
    <message>
        <source>(default: %s)</source>
        <translation>(per defecte: %s)</translation>
    </message>
    <message>
        <source>Acceptable ciphers (default: %s)</source>
        <translation>Xifrats acceptables (per defecte: %s)</translation>
    </message>
    <message>
        <source>Always query for peer addresses via DNS lookup (default: %u)</source>
        <translation>Demana sempre les adreces dels iguals a través de consultes DNS (per defecte: %u)</translation>
    </message>
    <message>
        <source>Error loading wallet.dat</source>
        <translation>Error en carregar wallet.dat</translation>
    </message>
    <message>
        <source>Generate coins (default: %u)</source>
        <translation>Genera monedes (per defecte: %u)</translation>
    </message>
    <message>
        <source>How many blocks to check at startup (default: %u, 0 = all)</source>
        <translation>Quants blocs per comprovar a l'inici (per defecte: %u, 0 = tots)</translation>
    </message>
    <message>
        <source>Include IP addresses in debug output (default: %u)</source>
        <translation>Inclou l'adreça IP a l'eixida de depuració (per defecte: %u)</translation>
    </message>
    <message>
        <source>Invalid -proxy address: '%s'</source>
        <translation>Adreça -proxy invalida: '%s'</translation>
    </message>
    <message>
        <source>Listen for JSON-RPC connections on &lt;port&gt; (default: %u or testnet: %u)</source>
        <translation>Escolta les connexions JSON-RPC en &lt;port&gt; (per defecte: %u o testnet: %u)</translation>
    </message>
    <message>
        <source>Listen for connections on &lt;port&gt; (default: %u or testnet: %u)</source>
        <translation>Escolta les connexions en &lt;port&gt; (per defecte: %u o testnet: %u)</translation>
    </message>
    <message>
        <source>Maintain at most &lt;n&gt; connections to peers (default: %u)</source>
        <translation>Manté com a màxim &lt;n&gt; connexions a iguals (per defecte: %u)</translation>
    </message>
    <message>
        <source>Maximum per-connection receive buffer, &lt;n&gt;*1000 bytes (default: %u)</source>
        <translation>Memòria intermèdia màxima de recepció per connexió, &lt;n&gt;*1000 bytes (per defecte: %u)</translation>
    </message>
    <message>
        <source>Maximum per-connection send buffer, &lt;n&gt;*1000 bytes (default: %u)</source>
        <translation>Memòria intermèdia màxima d'enviament per connexió, &lt;n&gt;*1000 bytes (per defecte: %u)</translation>
    </message>
    <message>
        <source>Prepend debug output with timestamp (default: %u)</source>
        <translation>Posa davant de l'eixida de depuració una marca horària (per defecte: %u)</translation>
    </message>
    <message>
        <source>Relay and mine data carrier transactions (default: %u)</source>
        <translation>Retransmet i mina les transaccions de l'operador (per defecte: %u)</translation>
    </message>
    <message>
        <source>Relay non-P2SH multisig (default: %u)</source>
        <translation>Retransmet multisig no P2SH (per defecte: %u)</translation>
    </message>
    <message>
        <source>Server certificate file (default: %s)</source>
        <translation>Fitxer de certificat del servidor (per defecte: %s)</translation>
    </message>
    <message>
        <source>Server private key (default: %s)</source>
        <translation>Clau privada del servidor (per defecte: %s)</translation>
    </message>
    <message>
        <source>Set key pool size to &lt;n&gt; (default: %u)</source>
        <translation>Defineix la mida clau disponible a &lt;n&gt; (per defecte: %u)</translation>
    </message>
    <message>
        <source>Set minimum block size in bytes (default: %u)</source>
        <translation>Defineix la mida de bloc mínima en bytes (per defecte: %u)</translation>
    </message>
    <message>
        <source>Set the number of threads to service RPC calls (default: %d)</source>
        <translation>Defineix el nombre de fils a crides de servei RPC (per defecte: %d)</translation>
    </message>
    <message>
        <source>Specify configuration file (default: %s)</source>
        <translation>Especifica el fitxer de configuració (per defecte: %s)</translation>
    </message>
    <message>
        <source>Specify connection timeout in milliseconds (minimum: 1, default: %d)</source>
        <translation>Especifica el temps d'espera de la connexió en milisegons (mínim: 1, per defecte: %d)</translation>
    </message>
    <message>
        <source>Specify pid file (default: %s)</source>
        <translation>Especifica el fitxer pid (per defecte: %s)</translation>
    </message>
    <message>
        <source>Spend unconfirmed change when sending transactions (default: %u)</source>
        <translation>Gasta el canvi no confirmat en enviar les transaccions (per defecte: %u)</translation>
    </message>
    <message>
        <source>Threshold for disconnecting misbehaving peers (default: %u)</source>
        <translation>Llindar per a desconnectar els iguals de comportament qüestionable (per defecte: %u)</translation>
    </message>
    <message>
        <source>Unknown network specified in -onlynet: '%s'</source>
        <translation>Xarxa desconeguda especificada a -onlynet: '%s'</translation>
    </message>
    <message>
        <source>Cannot resolve -bind address: '%s'</source>
        <translation>No es pot resoldre l'adreça -bind: '%s'</translation>
    </message>
    <message>
        <source>Cannot resolve -externalip address: '%s'</source>
        <translation>No es pot resoldre l'adreça -externalip: '%s'</translation>
    </message>
    <message>
        <source>Invalid amount for -paytxfee=&lt;amount&gt;: '%s'</source>
        <translation>Import no vàlid per a -paytxfee=&lt;amount&gt;: «%s»</translation>
    </message>
    <message>
        <source>Insufficient funds</source>
        <translation>Balanç insuficient</translation>
    </message>
    <message>
        <source>Loading block index...</source>
        <translation>S'està carregant l'índex de blocs...</translation>
    </message>
    <message>
        <source>Add a node to connect to and attempt to keep the connection open</source>
        <translation>Afig un node per a connectar-s'hi i intenta mantindre-hi la connexió oberta</translation>
    </message>
    <message>
        <source>Loading wallet...</source>
        <translation>S'està carregant el moneder...</translation>
    </message>
    <message>
        <source>Cannot downgrade wallet</source>
        <translation>No es pot reduir la versió del moneder</translation>
    </message>
    <message>
        <source>Cannot write default address</source>
        <translation>No es pot escriure l'adreça per defecte</translation>
    </message>
    <message>
        <source>Rescanning...</source>
        <translation>S'està reescanejant...</translation>
    </message>
    <message>
        <source>Done loading</source>
        <translation>Ha acabat la càrrega</translation>
    </message>
    <message>
        <source>Error</source>
        <translation>Error</translation>
    </message>
</context>
</TS><|MERGE_RESOLUTION|>--- conflicted
+++ resolved
@@ -1981,17 +1981,12 @@
         <translation>S'ha rebutjat la transacció! Això pot passar si alguna de les monedes del vostre moneder ja s'han gastat; per exemple, si heu fet servir una còpia de seguretat del fitxer wallet.dat i s'hagueren gastat monedes de la còpia però sense marcar-les-hi com a gastades.</translation>
     </message>
     <message>
-<<<<<<< HEAD
+        <source>Pay only the minimum fee of %1</source>
+        <translation>Paga només la comissió mínima de %1</translation>
+    </message>
+    <message>
         <source>Warning: Invalid Litecoin address</source>
         <translation>Avís: adreça Litecoin no vàlida</translation>
-=======
-        <source>Pay only the minimum fee of %1</source>
-        <translation>Paga només la comissió mínima de %1</translation>
-    </message>
-    <message>
-        <source>Warning: Invalid Bitcoin address</source>
-        <translation>Avís: adreça Bitcoin no vàlida</translation>
->>>>>>> cf5bf554
     </message>
     <message>
         <source>(no label)</source>
@@ -3016,40 +3011,35 @@
         <translation>Este producte inclou programari desenvolupat pel projecte OpenSSL per a ús a l'OpenSSL Toolkit &lt;https://www.openssl.org/&gt; i programari criptogràfic escrit per Eric Young i programari UPnP escrit per Thomas Bernard.</translation>
     </message>
     <message>
-<<<<<<< HEAD
-        <source>Warning: Please check that your computer's date and time are correct! If your clock is wrong Litecoin Core will not work properly.</source>
-        <translation>Avís: comproveu que la data i hora del vostre ordinador siguen correctes! Si el vostre rellotge no és correcte, el Litecoin Core no funcionarà correctament.</translation>
-=======
-        <source>To use bitcoind, or the -server option to bitcoin-qt, you must set an rpcpassword in the configuration file:
+        <source>To use litecoind, or the -server option to litecoin-qt, you must set an rpcpassword in the configuration file:
 %s
 It is recommended you use the following random password:
-rpcuser=bitcoinrpc
+rpcuser=litecoinrpc
 rpcpassword=%s
 (you do not need to remember this password)
 The username and password MUST NOT be the same.
 If the file does not exist, create it with owner-readable-only file permissions.
 It is also recommended to set alertnotify so you are notified of problems;
-for example: alertnotify=echo %%s | mail -s "Bitcoin Alert" admin@foo.com
+for example: alertnotify=echo %%s | mail -s "Litecoin Alert" admin@foo.com
 </source>
-        <translation>Per utilitzar bitcoind, o l'opció de serviddor de bitcoin-qt, heu de definir una rpcpassword en el fitxer de configuració:
+        <translation>Per utilitzar litecoind, o l'opció de serviddor de litecoin-qt, heu de definir una rpcpassword en el fitxer de configuració:
 %s
 Es recomana que utilitzeu la contrasenya aleatòria següent:
-rpcuser=bitcoinrpc
+rpcuser=litecoinrpc
 rpcpassword=%s
 (no cal que recordeu la contrasenya)
 El nom d'usuari i la contrasenya NO han de ser els mateixos.
 Si el fitxer no existeix, creeu-ne un amb permisos de lectura només per al seu propietari.
 Es recomana definir alertnotify per tal de ser notificat de qualsevol problema;
-per exemple: alertnotify=echo %%s | mail -s "Avís de Bitcoin" admin@foo.com</translation>
+per exemple: alertnotify=echo %%s | mail -s "Avís de Litecoin" admin@foo.com</translation>
     </message>
     <message>
         <source>Warning: -maxtxfee is set very high! Fees this large could be paid on a single transaction.</source>
         <translation>Avís: s'ha especificat un -maxtxfee molt alt! Comissions tan grans podrien pagar-se en una única transacció.</translation>
     </message>
     <message>
-        <source>Warning: Please check that your computer's date and time are correct! If your clock is wrong Bitcoin Core will not work properly.</source>
-        <translation>Avís: comproveu que la data i hora del vostre ordinador siguen correctes! Si el vostre rellotge no és correcte, el Bitcoin Core no funcionarà correctament.</translation>
->>>>>>> cf5bf554
+        <source>Warning: Please check that your computer's date and time are correct! If your clock is wrong Litecoin Core will not work properly.</source>
+        <translation>Avís: comproveu que la data i hora del vostre ordinador siguen correctes! Si el vostre rellotge no és correcte, el Litecoin Core no funcionarà correctament.</translation>
     </message>
     <message>
         <source>Whitelisted peers cannot be DoS banned and their transactions are always relayed, even if they are already in the mempool, useful e.g. for a gateway</source>
