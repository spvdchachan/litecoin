--- conflicted
+++ resolved
@@ -369,13 +369,8 @@
     </message>
     <message>
         <location line="+4"/>
-<<<<<<< HEAD
         <source>Show information about Litecoin</source>
-        <translation>Litecoinの事の情報を見せる</translation>
-=======
-        <source>Show information about Bitcoin</source>
-        <translation>Bitcoinに関する情報を見る</translation>
->>>>>>> 36dc41f4
+        <translation>Litecoinに関する情報を見る</translation>
     </message>
     <message>
         <location line="+2"/>
@@ -2233,7 +2228,7 @@
     </message>
     <message>
         <location line="-28"/>
-        <source>Listen for connections on &lt;port&gt; (default: 9333 or testnet: 19333)</source>
+        <source>Listen for connections on &lt;port&gt; (default: 8333 or testnet: 18333)</source>
         <translation type="unfinished"/>
     </message>
     <message>
@@ -2268,7 +2263,7 @@
     </message>
     <message>
         <location line="+27"/>
-        <source>Listen for JSON-RPC connections on &lt;port&gt; (default: 9332 or testnet: 19332)</source>
+        <source>Listen for JSON-RPC connections on &lt;port&gt; (default: 8332 or testnet: 18332)</source>
         <translation type="unfinished"/>
     </message>
     <message>
