<TS language="fi" version="2.1">
<context>
    <name>AddressBookPage</name>
    <message>
        <source>Right-click to edit address or label</source>
        <translation>Valitse hiiren oikealla painikkeella muokataksesi osoitetta tai nimikettä</translation>
    </message>
    <message>
        <source>Create a new address</source>
        <translation>Luo uusi osoite</translation>
    </message>
    <message>
        <source>&amp;New</source>
        <translation>&amp;Uusi</translation>
    </message>
    <message>
        <source>Copy the currently selected address to the system clipboard</source>
        <translation>Kopioi valittu osoite leikepöydälle</translation>
    </message>
    <message>
        <source>&amp;Copy</source>
        <translation>&amp;Kopioi</translation>
    </message>
    <message>
        <source>C&amp;lose</source>
        <translation>S&amp;ulje</translation>
    </message>
    <message>
        <source>Delete the currently selected address from the list</source>
        <translation>Poista valittu osoite listalta</translation>
    </message>
    <message>
        <source>Export the data in the current tab to a file</source>
        <translation>Vie auki olevan välilehden tiedot tiedostoon</translation>
    </message>
    <message>
        <source>&amp;Export</source>
        <translation>&amp;Vie</translation>
    </message>
    <message>
        <source>&amp;Delete</source>
        <translation>&amp;Poista</translation>
    </message>
    <message>
        <source>Choose the address to send coins to</source>
        <translation>Valitse osoite johon kolikot lähetetään</translation>
    </message>
    <message>
        <source>Choose the address to receive coins with</source>
        <translation>Valitse osoite kolikoiden vastaanottamiseen</translation>
    </message>
    <message>
        <source>C&amp;hoose</source>
        <translation>V&amp;alitse</translation>
    </message>
    <message>
        <source>Sending addresses</source>
        <translation>Lähetysosoitteet</translation>
    </message>
    <message>
        <source>Receiving addresses</source>
        <translation>Vastaanotto-osoitteet</translation>
    </message>
    <message>
        <source>These are your Litecoin addresses for sending payments. Always check the amount and the receiving address before sending coins.</source>
        <translation>Nämä ovat Litecoin-osoitteesi maksujen lähettämistä varten. Tarkista aina määrä ja vastaanotto-osoite ennen kolikoiden lähettämistä.</translation>
    </message>
    <message>
        <source>These are your Litecoin addresses for receiving payments. It is recommended to use a new receiving address for each transaction.</source>
        <translation>Tässä ovat Litecoin vastaanotto-osoitteesi. On suositeltavaa käyttää uutta vastaanotto-osoitetta jokaista lähetystä varten.</translation>
    </message>
    <message>
        <source>&amp;Copy Address</source>
        <translation>&amp;Kopioi osoite</translation>
    </message>
    <message>
        <source>Copy &amp;Label</source>
        <translation>Kopioi &amp;nimike</translation>
    </message>
    <message>
        <source>&amp;Edit</source>
        <translation>&amp;Muokkaa</translation>
    </message>
    <message>
        <source>Export Address List</source>
        <translation>Vie osoitelista</translation>
    </message>
    <message>
        <source>Comma separated file (*.csv)</source>
        <translation>Pilkuilla erotettu tiedosto (*.csv)</translation>
    </message>
    <message>
        <source>Exporting Failed</source>
        <translation>Vienti epäonnistui</translation>
    </message>
    <message>
        <source>There was an error trying to save the address list to %1. Please try again.</source>
        <translation>Virhe tallentaessa osoitelistaa kohteeseen %1. Yritä uudelleen.</translation>
    </message>
</context>
<context>
    <name>AddressTableModel</name>
    <message>
        <source>Label</source>
        <translation>Nimike</translation>
    </message>
    <message>
        <source>Address</source>
        <translation>Osoite</translation>
    </message>
    <message>
        <source>(no label)</source>
        <translation>(ei nimikettä)</translation>
    </message>
</context>
<context>
    <name>AskPassphraseDialog</name>
    <message>
        <source>Passphrase Dialog</source>
        <translation>Tunnuslauseen tekstinsyöttökenttä</translation>
    </message>
    <message>
        <source>Enter passphrase</source>
        <translation>Kirjoita tunnuslause</translation>
    </message>
    <message>
        <source>New passphrase</source>
        <translation>Uusi tunnuslause</translation>
    </message>
    <message>
        <source>Repeat new passphrase</source>
        <translation>Toista uusi tunnuslause</translation>
    </message>
    <message>
        <source>Show password</source>
        <translation>Näytä salasana</translation>
    </message>
    <message>
        <source>Enter the new passphrase to the wallet.&lt;br/&gt;Please use a passphrase of &lt;b&gt;ten or more random characters&lt;/b&gt;, or &lt;b&gt;eight or more words&lt;/b&gt;.</source>
        <translation>Kirjoita uusi salauslause lompakolle.&lt;br/&gt;Käytä salauslausetta jossa on joko&lt;b&gt;kymmenen tai useampi satunnainen merkki&lt;/b&gt;, tai&lt;b&gt;vähintään kahdeksan sanaa&lt;/b&gt;</translation>
    </message>
    <message>
        <source>Encrypt wallet</source>
        <translation>Salaa lompakko</translation>
    </message>
    <message>
        <source>This operation needs your wallet passphrase to unlock the wallet.</source>
        <translation>Tämä toiminto vaatii lompakkosi tunnuslauseen sen avaamiseksi</translation>
    </message>
    <message>
        <source>Unlock wallet</source>
        <translation>Avaa lompakko</translation>
    </message>
    <message>
        <source>This operation needs your wallet passphrase to decrypt the wallet.</source>
        <translation>Tämä toiminto vaatii lompakkosia tunnuslauseen salauksen purkuun</translation>
    </message>
    <message>
        <source>Decrypt wallet</source>
        <translation>Pura lompakon salaus</translation>
    </message>
    <message>
        <source>Change passphrase</source>
        <translation>Vaihda salasana</translation>
    </message>
    <message>
        <source>Enter the old passphrase and new passphrase to the wallet.</source>
        <translation>Syötä vanha ja uusi tunnuslause lompakolle.</translation>
    </message>
    <message>
        <source>Confirm wallet encryption</source>
        <translation>Vahvista lompakon salaaminen</translation>
    </message>
    <message>
        <source>Warning: If you encrypt your wallet and lose your passphrase, you will &lt;b&gt;LOSE ALL OF YOUR LITECOINS&lt;/b&gt;!</source>
        <translation>Varoitus: Jos salaat lompakkosi ja menetät tunnuslauseesi, &lt;b&gt;MENETÄT KAIKKI LITECOINISI&lt;/b&gt;!</translation>
    </message>
    <message>
        <source>Are you sure you wish to encrypt your wallet?</source>
        <translation>Oletko varma että haluat salata lompakkosi?</translation>
    </message>
    <message>
        <source>Wallet encrypted</source>
        <translation>Lompakko salattiin</translation>
    </message>
    <message>
        <source>%1 will close now to finish the encryption process. Remember that encrypting your wallet cannot fully protect your litecoins from being stolen by malware infecting your computer.</source>
        <translation>%1 sulkeutuu lopettaakseen salausprosessin. Muista, että salattukaan lompakko ei täysin suojaa sitä haittaohjelmien aiheuttamilta varkauksilta.</translation>
    </message>
    <message>
        <source>IMPORTANT: Any previous backups you have made of your wallet file should be replaced with the newly generated, encrypted wallet file. For security reasons, previous backups of the unencrypted wallet file will become useless as soon as you start using the new, encrypted wallet.</source>
        <translation>TÄRKEÄÄ: Kaikki tekemäsi vanhan lompakon varmuuskopiot pitäisi korvata uusilla suojatuilla varmuuskopioilla. Turvallisuussyistä edelliset varmuuskopiot muuttuvat turhiksi, kun aloitat uuden suojatun lompakon käytön.</translation>
    </message>
    <message>
        <source>Wallet encryption failed</source>
        <translation>Lompakon salaaminen epäonnistui</translation>
    </message>
    <message>
        <source>Wallet encryption failed due to an internal error. Your wallet was not encrypted.</source>
        <translation>Lompakon salaaminen epäonnistui sisäisen virheen vuoksi. Lompakkoasi ei salattu.</translation>
    </message>
    <message>
        <source>The supplied passphrases do not match.</source>
        <translation>Annetut salauslauseet eivät täsmää.</translation>
    </message>
    <message>
        <source>Wallet unlock failed</source>
        <translation>Lompakon lukituksen avaaminen epäonnistui</translation>
    </message>
    <message>
        <source>The passphrase entered for the wallet decryption was incorrect.</source>
        <translation>Annettu salauslause lompakon avaamiseksi oli väärä.</translation>
    </message>
    <message>
        <source>Wallet decryption failed</source>
        <translation>Lompakon salauksen purkaminen epäonnistui</translation>
    </message>
    <message>
        <source>Wallet passphrase was successfully changed.</source>
        <translation>Lompakon salasana vaihdettiin onnistuneesti.</translation>
    </message>
    <message>
        <source>Warning: The Caps Lock key is on!</source>
        <translation>Varoitus: Caps Lock-painike on päällä!</translation>
    </message>
</context>
<context>
    <name>BanTableModel</name>
    <message>
        <source>IP/Netmask</source>
        <translation>IP/Verkon peite</translation>
    </message>
    <message>
        <source>Banned Until</source>
        <translation>Estetty kunnes</translation>
    </message>
</context>
<context>
    <name>BitcoinGUI</name>
    <message>
        <source>Sign &amp;message...</source>
        <translation>&amp;Allekirjoita viesti...</translation>
    </message>
    <message>
        <source>Synchronizing with network...</source>
        <translation>Synkronoidaan verkon kanssa...</translation>
    </message>
    <message>
        <source>&amp;Overview</source>
        <translation>&amp;Yleisnäkymä</translation>
    </message>
    <message>
        <source>Node</source>
        <translation>Solmu</translation>
    </message>
    <message>
        <source>Show general overview of wallet</source>
        <translation>Lompakon tilanteen yleiskatsaus</translation>
    </message>
    <message>
        <source>&amp;Transactions</source>
        <translation>&amp;Rahansiirrot</translation>
    </message>
    <message>
        <source>Browse transaction history</source>
        <translation>Selaa rahansiirtohistoriaa</translation>
    </message>
    <message>
        <source>E&amp;xit</source>
        <translation>L&amp;opeta</translation>
    </message>
    <message>
        <source>Quit application</source>
        <translation>Sulje ohjelma</translation>
    </message>
    <message>
        <source>&amp;About %1</source>
        <translation>&amp;Tietoja %1</translation>
    </message>
    <message>
        <source>Show information about %1</source>
        <translation>Näytä tietoa aiheesta %1</translation>
    </message>
    <message>
        <source>About &amp;Qt</source>
        <translation>Tietoja &amp;Qt</translation>
    </message>
    <message>
        <source>Show information about Qt</source>
        <translation>Näytä tietoja Qt:ta</translation>
    </message>
    <message>
        <source>&amp;Options...</source>
        <translation>&amp;Asetukset...</translation>
    </message>
    <message>
        <source>Modify configuration options for %1</source>
        <translation>Muuta kohteen %1 kokoonpanoasetuksia</translation>
    </message>
    <message>
        <source>&amp;Encrypt Wallet...</source>
        <translation>&amp;Salaa lompakko...</translation>
    </message>
    <message>
        <source>&amp;Backup Wallet...</source>
        <translation>&amp;Varmuuskopioi Lompakko...</translation>
    </message>
    <message>
        <source>&amp;Change Passphrase...</source>
        <translation>&amp;Vaihda Tunnuslause...</translation>
    </message>
    <message>
        <source>&amp;Sending addresses...</source>
        <translation>&amp;Lähetysosoitteet...</translation>
    </message>
    <message>
        <source>&amp;Receiving addresses...</source>
        <translation>&amp;Vastaanotto-osoitteet...</translation>
    </message>
    <message>
        <source>Open &amp;URI...</source>
        <translation>Avaa &amp;URI...</translation>
    </message>
    <message>
        <source>Click to disable network activity.</source>
        <translation>Paina poistaaksesi verkkoyhteysilmaisin käytöstä.</translation>
    </message>
    <message>
        <source>Network activity disabled.</source>
        <translation>Verkkoyhteysmittari pois käytöstä</translation>
    </message>
    <message>
        <source>Click to enable network activity again.</source>
        <translation>Paina ottaaksesi verkkoyhteysilmaisin uudelleen käyttöön.</translation>
    </message>
    <message>
        <source>Syncing Headers (%1%)...</source>
        <translation>Synkronoidaan Tunnisteita (%1%)...</translation>
    </message>
    <message>
        <source>Reindexing blocks on disk...</source>
        <translation>Ladataan lohkoindeksiä...</translation>
    </message>
    <message>
        <source>Send coins to a Litecoin address</source>
        <translation>Lähetä kolikoita Litecoin-osoitteeseen</translation>
    </message>
    <message>
        <source>Backup wallet to another location</source>
        <translation>Varmuuskopioi lompakko toiseen sijaintiin</translation>
    </message>
    <message>
        <source>Change the passphrase used for wallet encryption</source>
        <translation>Vaihda lompakon salaukseen käytettävä tunnuslause</translation>
    </message>
    <message>
        <source>&amp;Debug window</source>
        <translation>&amp;Testausikkuna</translation>
    </message>
    <message>
        <source>Open debugging and diagnostic console</source>
        <translation>Avaa debuggaus- ja diagnostiikkakonsoli</translation>
    </message>
    <message>
        <source>&amp;Verify message...</source>
        <translation>Varmista &amp;viesti...</translation>
    </message>
    <message>
        <source>Litecoin</source>
        <translation>Litecoin</translation>
    </message>
    <message>
        <source>Wallet</source>
        <translation>Lompakko</translation>
    </message>
    <message>
        <source>&amp;Send</source>
        <translation>&amp;Lähetä</translation>
    </message>
    <message>
        <source>&amp;Receive</source>
        <translation>&amp;Vastaanota</translation>
    </message>
    <message>
        <source>&amp;Show / Hide</source>
        <translation>&amp;Näytä / Piilota</translation>
    </message>
    <message>
        <source>Show or hide the main Window</source>
        <translation>Näytä tai piilota Litecoin-ikkuna</translation>
    </message>
    <message>
        <source>Encrypt the private keys that belong to your wallet</source>
        <translation>Suojaa yksityiset avaimet, jotka kuuluvat lompakkoosi</translation>
    </message>
    <message>
        <source>Sign messages with your Litecoin addresses to prove you own them</source>
        <translation>Allekirjoita viestisi omalla Litecoin -osoitteellasi todistaaksesi, että omistat ne</translation>
    </message>
    <message>
        <source>Verify messages to ensure they were signed with specified Litecoin addresses</source>
        <translation>Varmista, että viestisi on allekirjoitettu määritetyllä Litecoin -osoitteella</translation>
    </message>
    <message>
        <source>&amp;File</source>
        <translation>&amp;Tiedosto</translation>
    </message>
    <message>
        <source>&amp;Settings</source>
        <translation>&amp;Asetukset</translation>
    </message>
    <message>
        <source>&amp;Help</source>
        <translation>&amp;Apua</translation>
    </message>
    <message>
        <source>Tabs toolbar</source>
        <translation>Välilehtipalkki</translation>
    </message>
    <message>
        <source>Request payments (generates QR codes and litecoin: URIs)</source>
        <translation>Pyydä maksuja (Luo QR koodit ja litecoin: URIt)</translation>
    </message>
    <message>
        <source>Show the list of used sending addresses and labels</source>
        <translation>Näytä lähettämiseen käytettyjen osoitteiden ja nimien lista</translation>
    </message>
    <message>
        <source>Show the list of used receiving addresses and labels</source>
        <translation>Näytä vastaanottamiseen käytettyjen osoitteiden ja nimien lista</translation>
    </message>
    <message>
        <source>Open a litecoin: URI or payment request</source>
        <translation>Avaa litecoin: URI tai maksupyyntö</translation>
    </message>
    <message>
        <source>&amp;Command-line options</source>
        <translation>&amp;Komentorivin valinnat</translation>
    </message>
    <message>
        <source>Indexing blocks on disk...</source>
        <translation>Ladataan lohkoindeksiä...</translation>
    </message>
    <message>
        <source>Processing blocks on disk...</source>
        <translation>Käsitellään lohkoja levyllä...</translation>
    </message>
    <message>
        <source>%1 behind</source>
        <translation>%1 jäljessä</translation>
    </message>
    <message>
        <source>Last received block was generated %1 ago.</source>
        <translation>Viimeisin vastaanotettu lohko tuotettu %1.</translation>
    </message>
    <message>
        <source>Transactions after this will not yet be visible.</source>
        <translation>Tämän jälkeiset rahansiirrot eivät ole vielä näkyvissä.</translation>
    </message>
    <message>
        <source>Error</source>
        <translation>Virhe</translation>
    </message>
    <message>
        <source>Warning</source>
        <translation>Varoitus</translation>
    </message>
    <message>
        <source>Information</source>
        <translation>Tietoa</translation>
    </message>
    <message>
        <source>Up to date</source>
        <translation>Rahansiirtohistoria on ajan tasalla</translation>
    </message>
    <message>
        <source>Show the %1 help message to get a list with possible Litecoin command-line options</source>
        <translation>Näytä %1 ohjeet saadaksesi listan mahdollisista Litecoinin komentorivivalinnoista</translation>
    </message>
    <message>
        <source>%1 client</source>
        <translation>%1-asiakas</translation>
    </message>
    <message>
        <source>Connecting to peers...</source>
        <translation>Yhdistetään vertaisiin...</translation>
    </message>
    <message>
        <source>Catching up...</source>
        <translation>Saavutetaan verkkoa...</translation>
    </message>
    <message>
        <source>Date: %1
</source>
        <translation>Päivämäärä: %1
</translation>
    </message>
    <message>
        <source>Amount: %1
</source>
        <translation>Määrä: %1
</translation>
    </message>
    <message>
        <source>Type: %1
</source>
        <translation>Tyyppi: %1
</translation>
    </message>
    <message>
        <source>Label: %1
</source>
        <translation>Nimike: %1
</translation>
    </message>
    <message>
        <source>Address: %1
</source>
        <translation>Osoite: %1
</translation>
    </message>
    <message>
        <source>Sent transaction</source>
        <translation>Lähetetyt rahansiirrot</translation>
    </message>
    <message>
        <source>Incoming transaction</source>
        <translation>Saapuva rahansiirto</translation>
    </message>
    <message>
        <source>HD key generation is &lt;b&gt;enabled&lt;/b&gt;</source>
        <translation>HD avaimen generointi on &lt;b&gt;päällä&lt;/b&gt;</translation>
    </message>
    <message>
        <source>HD key generation is &lt;b&gt;disabled&lt;/b&gt;</source>
        <translation>HD avaimen generointi on &lt;/b&gt;pois päältä&lt;/b&gt;</translation>
    </message>
    <message>
        <source>Wallet is &lt;b&gt;encrypted&lt;/b&gt; and currently &lt;b&gt;unlocked&lt;/b&gt;</source>
        <translation>Lompakko on &lt;b&gt;salattu&lt;/b&gt; ja tällä hetkellä &lt;b&gt;avoinna&lt;/b&gt;</translation>
    </message>
    <message>
        <source>Wallet is &lt;b&gt;encrypted&lt;/b&gt; and currently &lt;b&gt;locked&lt;/b&gt;</source>
        <translation>Lompakko on &lt;b&gt;salattu&lt;/b&gt; ja tällä hetkellä &lt;b&gt;lukittuna&lt;/b&gt;</translation>
    </message>
    <message>
        <source>A fatal error occurred. Litecoin can no longer continue safely and will quit.</source>
        <translation>Peruuttamaton virhe on tapahtunut. Litecoin ei voi enää jatkaa turvallisesti ja sammutetaan.</translation>
    </message>
</context>
<context>
    <name>CoinControlDialog</name>
    <message>
        <source>Coin Selection</source>
        <translation>Kolikoiden valinta</translation>
    </message>
    <message>
        <source>Quantity:</source>
        <translation>Määrä:</translation>
    </message>
    <message>
        <source>Bytes:</source>
        <translation>Tavuja:</translation>
    </message>
    <message>
        <source>Amount:</source>
        <translation>Määrä:</translation>
    </message>
    <message>
        <source>Fee:</source>
        <translation>Palkkio:</translation>
    </message>
    <message>
        <source>Dust:</source>
        <translation>Tomu:</translation>
    </message>
    <message>
        <source>After Fee:</source>
        <translation>Palkkion jälkeen:</translation>
    </message>
    <message>
        <source>Change:</source>
        <translation>Vaihtoraha:</translation>
    </message>
    <message>
        <source>(un)select all</source>
        <translation>(epä)valitse kaikki</translation>
    </message>
    <message>
        <source>Tree mode</source>
        <translation>Puurakenne</translation>
    </message>
    <message>
        <source>List mode</source>
        <translation>Listarakenne</translation>
    </message>
    <message>
        <source>Amount</source>
        <translation>Määrä</translation>
    </message>
    <message>
        <source>Received with label</source>
        <translation>Vastaanotettu nimikkeellä</translation>
    </message>
    <message>
        <source>Received with address</source>
        <translation>Vastaanotettu osoitteella</translation>
    </message>
    <message>
        <source>Date</source>
        <translation>Aika</translation>
    </message>
    <message>
        <source>Confirmations</source>
        <translation>Vahvistuksia</translation>
    </message>
    <message>
        <source>Confirmed</source>
        <translation>Vahvistettu</translation>
    </message>
    <message>
        <source>Copy address</source>
        <translation>Kopioi osoite</translation>
    </message>
    <message>
        <source>Copy label</source>
        <translation>Kopioi nimike</translation>
    </message>
    <message>
        <source>Copy amount</source>
        <translation>Kopioi määrä</translation>
    </message>
    <message>
        <source>Copy transaction ID</source>
        <translation>Kopioi transaktion ID</translation>
    </message>
    <message>
        <source>Lock unspent</source>
        <translation>Lukitse käyttämättömät</translation>
    </message>
    <message>
        <source>Unlock unspent</source>
        <translation>Avaa käyttämättömien lukitus</translation>
    </message>
    <message>
        <source>Copy quantity</source>
        <translation>Kopioi lukumäärä</translation>
    </message>
    <message>
        <source>Copy fee</source>
        <translation>Kopioi rahansiirtokulu</translation>
    </message>
    <message>
        <source>Copy after fee</source>
        <translation>Kopioi rahansiirtokulun jälkeen</translation>
    </message>
    <message>
        <source>Copy bytes</source>
        <translation>Kopioi tavut</translation>
    </message>
    <message>
        <source>Copy dust</source>
        <translation>Kopioi tomu</translation>
    </message>
    <message>
        <source>Copy change</source>
        <translation>Kopioi vaihtorahat</translation>
    </message>
    <message>
        <source>(%1 locked)</source>
        <translation>(%1 lukittu)</translation>
    </message>
    <message>
        <source>yes</source>
        <translation>kyllä</translation>
    </message>
    <message>
        <source>no</source>
        <translation>ei</translation>
    </message>
    <message>
        <source>This label turns red if any recipient receives an amount smaller than the current dust threshold.</source>
        <translation>Tämä nimike muuttuu punaiseksi, jos jokin vastaanottajista on saamassa tämänhetkistä tomun rajaa pienemmän summan.</translation>
    </message>
    <message>
        <source>Can vary +/- %1 satoshi(s) per input.</source>
        <translation>Saattaa vaihdella +/- %1 satoshia per syöte.</translation>
    </message>
    <message>
        <source>(no label)</source>
        <translation>(ei nimikettä)</translation>
    </message>
    <message>
        <source>change from %1 (%2)</source>
        <translation>Vaihda %1 (%2)</translation>
    </message>
    <message>
        <source>(change)</source>
        <translation>(vaihtoraha)</translation>
    </message>
</context>
<context>
    <name>EditAddressDialog</name>
    <message>
        <source>Edit Address</source>
        <translation>Muokkaa osoitetta</translation>
    </message>
    <message>
        <source>&amp;Label</source>
        <translation>&amp;Nimi</translation>
    </message>
    <message>
        <source>The label associated with this address list entry</source>
        <translation>Tähän osoitteeseen liitetty nimi</translation>
    </message>
    <message>
        <source>The address associated with this address list entry. This can only be modified for sending addresses.</source>
        <translation>Osoite liitettynä tähän osoitekirjan alkioon. Tämä voidaan muokata vain lähetysosoitteissa.</translation>
    </message>
    <message>
        <source>&amp;Address</source>
        <translation>&amp;Osoite</translation>
    </message>
    <message>
        <source>New receiving address</source>
        <translation>Uusi vastaanotto-osoite</translation>
    </message>
    <message>
        <source>New sending address</source>
        <translation>Uusi lähetysosoite</translation>
    </message>
    <message>
        <source>Edit receiving address</source>
        <translation>Muokkaa vastaanottavaa osoitetta</translation>
    </message>
    <message>
        <source>Edit sending address</source>
        <translation>Muokkaa lähettävää osoitetta</translation>
    </message>
    <message>
        <source>The entered address "%1" is not a valid Litecoin address.</source>
        <translation>Antamasi osoite "%1" ei ole kelvollinen Litecoin-osoite.</translation>
    </message>
    <message>
        <source>The entered address "%1" is already in the address book.</source>
        <translation>Antamasi osoite "%1" on jo osoitekirjassa</translation>
    </message>
    <message>
        <source>Could not unlock wallet.</source>
        <translation>Lompakkoa ei voitu avata.</translation>
    </message>
    <message>
        <source>New key generation failed.</source>
        <translation>Uuden avaimen luonti epäonnistui.</translation>
    </message>
</context>
<context>
    <name>FreespaceChecker</name>
    <message>
        <source>A new data directory will be created.</source>
        <translation>Luodaan uusi kansio.</translation>
    </message>
    <message>
        <source>name</source>
        <translation>Nimi</translation>
    </message>
    <message>
        <source>Directory already exists. Add %1 if you intend to create a new directory here.</source>
        <translation>Hakemisto on jo olemassa. Lisää %1 jos tarkoitus on luoda hakemisto tänne.</translation>
    </message>
    <message>
        <source>Path already exists, and is not a directory.</source>
        <translation>Polku on jo olemassa, eikä se ole kansio.</translation>
    </message>
    <message>
        <source>Cannot create data directory here.</source>
        <translation>Ei voida luoda data-hakemistoa tänne.</translation>
    </message>
</context>
<context>
    <name>HelpMessageDialog</name>
    <message>
        <source>version</source>
        <translation>versio</translation>
    </message>
    <message>
        <source>(%1-bit)</source>
        <translation>(%1-bit)</translation>
    </message>
    <message>
        <source>About %1</source>
        <translation>Tietoja %1</translation>
    </message>
    <message>
        <source>Command-line options</source>
        <translation>Komentorivi parametrit</translation>
    </message>
    <message>
        <source>Usage:</source>
        <translation>Käyttö:</translation>
    </message>
    <message>
        <source>command-line options</source>
        <translation>komentorivi parametrit</translation>
    </message>
    <message>
        <source>UI Options:</source>
        <translation>Käyttöliittymän asetukset:</translation>
    </message>
    <message>
        <source>Choose data directory on startup (default: %u)</source>
        <translation>Valitse datahakemisto käynnistyksen yhteydessä (oletus: %u)</translation>
    </message>
    <message>
        <source>Set language, for example "de_DE" (default: system locale)</source>
        <translation>Aseta kieli, esimerkiksi "de_DE" (oletus: järjestelmän kieli)</translation>
    </message>
    <message>
        <source>Start minimized</source>
        <translation>Käynnistä pienennettynä</translation>
    </message>
    <message>
        <source>Set SSL root certificates for payment request (default: -system-)</source>
        <translation>Aseta maksupyynnöille SSL-juurivarmenteet (oletus: -system-)</translation>
    </message>
    <message>
        <source>Show splash screen on startup (default: %u)</source>
        <translation>Näytä aloitusruutu käynnistyksen yhteydessä (oletus: %u)</translation>
    </message>
    <message>
        <source>Reset all settings changed in the GUI</source>
        <translation>Nollaa kaikki graafisen käyttöliittymän kautta tehdyt muutokset</translation>
    </message>
</context>
<context>
    <name>Intro</name>
    <message>
        <source>Welcome</source>
        <translation>Tervetuloa</translation>
    </message>
    <message>
        <source>Welcome to %1.</source>
        <translation>Tervetuloa %1 pariin.</translation>
    </message>
    <message>
        <source>As this is the first time the program is launched, you can choose where %1 will store its data.</source>
        <translation>Tämä on ensimmäinen kerta, kun %1 on käynnistetty, joten voit valita data-hakemiston paikan.</translation>
    </message>
    <message>
        <source>When you click OK, %1 will begin to download and process the full %4 block chain (%2GB) starting with the earliest transactions in %3 when %4 initially launched.</source>
        <translation>Kun valitset OK, %1 aloittaa lataamaan ja käsittelemään koko %4 lohkoketjua (%2GB) aloittaen ensimmäisestä siirrosta %3 jolloin %4 käynnistettiin ensimmäistä kertaa.</translation>
    </message>
    <message>
        <source>This initial synchronisation is very demanding, and may expose hardware problems with your computer that had previously gone unnoticed. Each time you run %1, it will continue downloading where it left off.</source>
        <translation>Tämä alustava synkronointi on erittäin vaativa ja saattaa tuoda esiin laiteongelmia, joita ei aikaisemmin ole havaittu. Aina kun ajat %1:n, jatketaan siitä kohdasta, mihin viimeksi jäätiin.</translation>
    </message>
    <message>
        <source>If you have chosen to limit block chain storage (pruning), the historical data must still be downloaded and processed, but will be deleted afterward to keep your disk usage low.</source>
        <translation>Vaikka olisitkin valinnut rajoittaa lohkoketjun tallennustilaa (karsinnalla), täytyy historiatiedot silti ladata ja käsitellä, mutta ne poistetaan jälkikäteen levytilan säästämiseksi.</translation>
    </message>
    <message>
        <source>Use the default data directory</source>
        <translation>Käytä oletuskansiota</translation>
    </message>
    <message>
        <source>Use a custom data directory:</source>
        <translation>Määritä oma kansio:</translation>
    </message>
    <message>
        <source>Litecoin</source>
        <translation>Litecoin</translation>
    </message>
    <message>
        <source>At least %1 GB of data will be stored in this directory, and it will grow over time.</source>
        <translation>Ainakin %1 GB tietoa varastoidaan tähän hakemistoon ja tarve kasvaa ajan myötä.</translation>
    </message>
    <message>
        <source>Approximately %1 GB of data will be stored in this directory.</source>
        <translation>Noin %1 GB tietoa varastoidaan tähän hakemistoon.</translation>
    </message>
    <message>
        <source>%1 will download and store a copy of the Litecoin block chain.</source>
        <translation>%1 lataa ja tallentaa kopion Litecoinin lohkoketjusta.</translation>
    </message>
    <message>
        <source>The wallet will also be stored in this directory.</source>
        <translation>Lompakko tallennetaan myös tähän hakemistoon.</translation>
    </message>
    <message>
        <source>Error: Specified data directory "%1" cannot be created.</source>
        <translation>Virhe: Annettu datahakemistoa "%1" ei voida luoda.</translation>
    </message>
    <message>
        <source>Error</source>
        <translation>Virhe</translation>
    </message>
    </context>
<context>
    <name>ModalOverlay</name>
    <message>
        <source>Form</source>
        <translation>Lomake</translation>
    </message>
    <message>
        <source>Recent transactions may not yet be visible, and therefore your wallet's balance might be incorrect. This information will be correct once your wallet has finished synchronizing with the litecoin network, as detailed below.</source>
        <translation>Viimeiset tapahtumat eivät välttämättä vielä näy, joten lompakkosi saldo voi olla virheellinen. Tieto korjautuu, kunhan lompakkosi synkronointi litecoin-verkon kanssa on päättynyt. Tiedot näkyvät alla.</translation>
    </message>
    <message>
        <source>Attempting to spend litecoins that are affected by not-yet-displayed transactions will not be accepted by the network.</source>
        <translation>Verkko ei tule hyväksymään sellaisten litecoinien käyttämistä, jotka liittyvät vielä näkymättömissä oleviin siirtoihin.</translation>
    </message>
    <message>
        <source>Number of blocks left</source>
        <translation>Lohkoja jäljellä</translation>
    </message>
    <message>
        <source>Unknown...</source>
        <translation>Tunnistamaton..</translation>
    </message>
    <message>
        <source>Last block time</source>
        <translation>Viimeisimmän lohkon aika</translation>
    </message>
    <message>
        <source>Progress</source>
        <translation>Edistyminen</translation>
    </message>
    <message>
        <source>Progress increase per hour</source>
        <translation>Edistymisen kasvu tunnissa</translation>
    </message>
    <message>
        <source>calculating...</source>
        <translation>lasketaan..</translation>
    </message>
    <message>
        <source>Estimated time left until synced</source>
        <translation>Arvioitu jäljellä oleva aika, kunnes synkronoitu</translation>
    </message>
    <message>
        <source>Hide</source>
        <translation>Piilota</translation>
    </message>
    <message>
        <source>Unknown. Syncing Headers (%1)...</source>
        <translation>Tuntematon. Synkronoidaan tunnisteita (%1)...</translation>
    </message>
</context>
<context>
    <name>OpenURIDialog</name>
    <message>
        <source>Open URI</source>
        <translation>Avaa URI</translation>
    </message>
    <message>
        <source>Open payment request from URI or file</source>
        <translation>Avaa maksupyyntö URI:sta tai tiedostosta</translation>
    </message>
    <message>
        <source>URI:</source>
        <translation>URI:</translation>
    </message>
    <message>
        <source>Select payment request file</source>
        <translation>Valitse maksupyynnön tiedosto</translation>
    </message>
    <message>
        <source>Select payment request file to open</source>
        <translation>Valitse maksypyynnön tiedosto avattavaksi</translation>
    </message>
</context>
<context>
    <name>OptionsDialog</name>
    <message>
        <source>Options</source>
        <translation>Asetukset</translation>
    </message>
    <message>
        <source>&amp;Main</source>
        <translation>&amp;Yleiset</translation>
    </message>
    <message>
        <source>Automatically start %1 after logging in to the system.</source>
        <translation>Käynnistä %1 automaattisesti järjestelmään kirjautumisen jälkeen.</translation>
    </message>
    <message>
        <source>&amp;Start %1 on system login</source>
        <translation>&amp;Käynnistä %1 järjestelmään kirjautuessa</translation>
    </message>
    <message>
        <source>Size of &amp;database cache</source>
        <translation>&amp;Tietokannan välimuistin koko</translation>
    </message>
    <message>
        <source>MB</source>
        <translation>MB</translation>
    </message>
    <message>
        <source>Number of script &amp;verification threads</source>
        <translation>Script &amp;varmistuksen threadien määrä</translation>
    </message>
    <message>
        <source>IP address of the proxy (e.g. IPv4: 127.0.0.1 / IPv6: ::1)</source>
        <translation>IP osoite proxille (esim. IPv4: 127.0.0.1 / IPv6: ::1)</translation>
    </message>
    <message>
        <source>Shows if the supplied default SOCKS5 proxy is used to reach peers via this network type.</source>
        <translation>Ilmoittaa, mikäli oletetettua SOCKS5-välityspalvelinta käytetään vertaisten tavoittamiseen tämän verkkotyypin kautta.</translation>
    </message>
    <message>
        <source>Hide the icon from the system tray.</source>
        <translation>Piilota kuvake järjestelmäpalkista.</translation>
    </message>
    <message>
        <source>&amp;Hide tray icon</source>
        <translation>&amp;Piilota tehtäväpalkin kuvake</translation>
    </message>
    <message>
        <source>Minimize instead of exit the application when the window is closed. When this option is enabled, the application will be closed only after selecting Exit in the menu.</source>
        <translation>Minimoi ikkuna ohjelman sulkemisen sijasta kun ikkuna suljetaan. Kun tämä asetus on käytössä, ohjelma suljetaan vain valittaessa valikosta Poistu.</translation>
    </message>
    <message>
        <source>Third party URLs (e.g. a block explorer) that appear in the transactions tab as context menu items. %s in the URL is replaced by transaction hash. Multiple URLs are separated by vertical bar |.</source>
        <translation>Ulkopuoliset URL-osoitteet (esim. block explorer,) jotka esiintyvät siirrot-välilehdellä valikossa. %s URL-osoitteessa korvataan siirtotunnuksella. Useampi URL-osoite on eroteltu pystyviivalla |.</translation>
    </message>
    <message>
        <source>Active command-line options that override above options:</source>
        <translation>Aktiiviset komentorivivalinnat jotka ohittavat ylläolevat valinnat:</translation>
    </message>
    <message>
        <source>Open the %1 configuration file from the working directory.</source>
        <translation>Avaa %1 asetustiedosto työhakemistosta.</translation>
    </message>
    <message>
        <source>Open Configuration File</source>
        <translation>Avaa asetustiedosto.</translation>
    </message>
    <message>
        <source>Reset all client options to default.</source>
        <translation>Palauta kaikki asetukset takaisin alkuperäisiksi.</translation>
    </message>
    <message>
        <source>&amp;Reset Options</source>
        <translation>&amp;Palauta asetukset</translation>
    </message>
    <message>
        <source>&amp;Network</source>
        <translation>&amp;Verkko</translation>
    </message>
    <message>
        <source>(0 = auto, &lt;0 = leave that many cores free)</source>
        <translation>(0 = auto, &lt;0 = jätä näin monta ydintä vapaaksi)</translation>
    </message>
    <message>
        <source>W&amp;allet</source>
        <translation>&amp;Lompakko</translation>
    </message>
    <message>
        <source>Expert</source>
        <translation>Expertti</translation>
    </message>
    <message>
        <source>Enable coin &amp;control features</source>
        <translation>Ota käytöön &amp;Kolikkokontrolli-ominaisuudet</translation>
    </message>
    <message>
        <source>If you disable the spending of unconfirmed change, the change from a transaction cannot be used until that transaction has at least one confirmation. This also affects how your balance is computed.</source>
        <translation>Jos poistat varmistamattomien vaihtorahojen käytön, rahansiirron vaihtorahaa ei voida käyttää ennen vähintään yhtä varmistusta. Tämä vaikuttaa myös kuinka taseesi lasketaan.</translation>
    </message>
    <message>
        <source>&amp;Spend unconfirmed change</source>
        <translation>&amp;Käytä varmistamattomia vaihtorahoja</translation>
    </message>
    <message>
        <source>Automatically open the Litecoin client port on the router. This only works when your router supports UPnP and it is enabled.</source>
        <translation>Avaa Litecoin-asiakasohjelman portti reitittimellä automaattisesti. Tämä toimii vain, jos reitittimesi tukee UPnP:tä ja se on käytössä.</translation>
    </message>
    <message>
        <source>Map port using &amp;UPnP</source>
        <translation>Portin uudelleenohjaus &amp;UPnP:llä</translation>
    </message>
    <message>
<<<<<<< HEAD
        <source>Connect to the Litecoin network through a SOCKS5 proxy.</source>
        <translation>Yhdistä Litecoin-verkkoon SOCKS5-välityspalvelimen kautta.</translation>
=======
        <source>Accept connections from outside.</source>
        <translation>Hyväksy yhteysiä ulkopuolelta</translation>
    </message>
    <message>
        <source>Allow incomin&amp;g connections</source>
        <translation>Hyväksy sisääntulevia yhteyksiä</translation>
    </message>
    <message>
        <source>Connect to the Bitcoin network through a SOCKS5 proxy.</source>
        <translation>Yhdistä Bitcoin-verkkoon SOCKS5-välityspalvelimen kautta.</translation>
>>>>>>> dac5d68f
    </message>
    <message>
        <source>&amp;Connect through SOCKS5 proxy (default proxy):</source>
        <translation>&amp;Yhdistä SOCKS5-välityspalvelimen kautta (oletus välityspalvelin):</translation>
    </message>
    <message>
        <source>Proxy &amp;IP:</source>
        <translation>Proxyn &amp;IP:</translation>
    </message>
    <message>
        <source>&amp;Port:</source>
        <translation>&amp;Portti</translation>
    </message>
    <message>
        <source>Port of the proxy (e.g. 9050)</source>
        <translation>Proxyn Portti (esim. 9050)</translation>
    </message>
    <message>
        <source>Used for reaching peers via:</source>
        <translation>Vertaisten saavuttamiseen käytettävät verkkotyypit:</translation>
    </message>
    <message>
        <source>IPv4</source>
        <translation>IPv4</translation>
    </message>
    <message>
        <source>IPv6</source>
        <translation>IPv6</translation>
    </message>
    <message>
        <source>Tor</source>
        <translation>Tor</translation>
    </message>
    <message>
        <source>Connect to the Litecoin network through a separate SOCKS5 proxy for Tor hidden services.</source>
        <translation>Yhdistä Litecoin-verkkoon erillisen SOCKS5-välityspalvelimen kautta piilotettuja Tor-palveluja varten.</translation>
    </message>
    <message>
        <source>&amp;Window</source>
        <translation>&amp;Ikkuna</translation>
    </message>
    <message>
        <source>Show only a tray icon after minimizing the window.</source>
        <translation>Näytä ainoastaan ilmaisinalueella ikkunan pienentämisen jälkeen.</translation>
    </message>
    <message>
        <source>&amp;Minimize to the tray instead of the taskbar</source>
        <translation>&amp;Pienennä ilmaisinalueelle työkalurivin sijasta</translation>
    </message>
    <message>
        <source>M&amp;inimize on close</source>
        <translation>P&amp;ienennä suljettaessa</translation>
    </message>
    <message>
        <source>&amp;Display</source>
        <translation>&amp;Käyttöliittymä</translation>
    </message>
    <message>
        <source>User Interface &amp;language:</source>
        <translation>&amp;Käyttöliittymän kieli</translation>
    </message>
    <message>
        <source>The user interface language can be set here. This setting will take effect after restarting %1.</source>
        <translation>Tässä voit määritellä käyttöliittymän kielen. Muutokset astuvat voimaan seuraavan kerran, kun %1 käynnistetään.</translation>
    </message>
    <message>
        <source>&amp;Unit to show amounts in:</source>
        <translation>Yksikkö jona litecoin-määrät näytetään</translation>
    </message>
    <message>
        <source>Choose the default subdivision unit to show in the interface and when sending coins.</source>
        <translation>Valitse mitä yksikköä käytetään ensisijaisesti litecoin-määrien näyttämiseen.</translation>
    </message>
    <message>
        <source>Whether to show coin control features or not.</source>
        <translation>Näytetäänkö kolikkokontrollin ominaisuuksia vai ei</translation>
    </message>
    <message>
        <source>&amp;Third party transaction URLs</source>
        <translation>&amp;Kolmannen osapuolen rahansiirto URL:t</translation>
    </message>
    <message>
        <source>&amp;OK</source>
        <translation>&amp;OK</translation>
    </message>
    <message>
        <source>&amp;Cancel</source>
        <translation>&amp;Peruuta</translation>
    </message>
    <message>
        <source>default</source>
        <translation>oletus</translation>
    </message>
    <message>
        <source>none</source>
        <translation>ei mitään</translation>
    </message>
    <message>
        <source>Confirm options reset</source>
        <translation>Varmista asetusten palautus</translation>
    </message>
    <message>
        <source>Client restart required to activate changes.</source>
        <translation>Ohjelman uudelleenkäynnistys aktivoi muutokset.</translation>
    </message>
    <message>
        <source>Client will be shut down. Do you want to proceed?</source>
        <translation>Asiakasohjelma sammutetaan. Haluatko jatkaa?</translation>
    </message>
    <message>
        <source>Configuration options</source>
        <translation>Kokoonpanoasetukset</translation>
    </message>
    <message>
        <source>The configuration file is used to specify advanced user options which override GUI settings. Additionally, any command-line options will override this configuration file.</source>
        <translation>Asetustiedostoa käytetään määrittämään kokeneen käyttäjän lisävalintoja, jotka ylikirjoittavat graafisen käyttöliittymän asetukset. Lisäksi komentokehoitteen valinnat ylikirjoittavat kyseisen asetustiedoston.</translation>
    </message>
    <message>
        <source>Error</source>
        <translation>Virhe</translation>
    </message>
    <message>
        <source>The configuration file could not be opened.</source>
        <translation>Asetustiedostoa ei voitu avata.</translation>
    </message>
    <message>
        <source>This change would require a client restart.</source>
        <translation>Tämä muutos vaatii ohjelman uudelleenkäynnistyksen.</translation>
    </message>
    <message>
        <source>The supplied proxy address is invalid.</source>
        <translation>Antamasi proxy-osoite on virheellinen.</translation>
    </message>
</context>
<context>
    <name>OverviewPage</name>
    <message>
        <source>Form</source>
        <translation>Lomake</translation>
    </message>
    <message>
        <source>The displayed information may be out of date. Your wallet automatically synchronizes with the Litecoin network after a connection is established, but this process has not completed yet.</source>
        <translation>Näytetyt tiedot eivät välttämättä ole ajantasalla. Lompakkosi synkronoituu Litecoin-verkon kanssa automaattisesti yhteyden muodostamisen jälkeen, mutta synkronointi on vielä meneillään.</translation>
    </message>
    <message>
        <source>Watch-only:</source>
        <translation>Seuranta:</translation>
    </message>
    <message>
        <source>Available:</source>
        <translation>Käytettävissä:</translation>
    </message>
    <message>
        <source>Your current spendable balance</source>
        <translation>Nykyinen käytettävissä oleva tase</translation>
    </message>
    <message>
        <source>Pending:</source>
        <translation>Odotetaan:</translation>
    </message>
    <message>
        <source>Total of transactions that have yet to be confirmed, and do not yet count toward the spendable balance</source>
        <translation>Varmistamattomien rahansiirtojen summa, jota ei lasketa käytettävissä olevaan taseeseen.</translation>
    </message>
    <message>
        <source>Immature:</source>
        <translation>Epäkypsää:</translation>
    </message>
    <message>
        <source>Mined balance that has not yet matured</source>
        <translation>Louhittu saldo, joka ei ole vielä kypsynyt</translation>
    </message>
    <message>
        <source>Balances</source>
        <translation>Saldot</translation>
    </message>
    <message>
        <source>Total:</source>
        <translation>Yhteensä:</translation>
    </message>
    <message>
        <source>Your current total balance</source>
        <translation>Tililläsi tällä hetkellä olevien Litecoinien määrä</translation>
    </message>
    <message>
        <source>Your current balance in watch-only addresses</source>
        <translation>Nykyinen tase seurantaosoitetteissa</translation>
    </message>
    <message>
        <source>Spendable:</source>
        <translation>Käytettävissä:</translation>
    </message>
    <message>
        <source>Recent transactions</source>
        <translation>Viimeisimmät rahansiirrot</translation>
    </message>
    <message>
        <source>Unconfirmed transactions to watch-only addresses</source>
        <translation>Vahvistamattomat rahansiirrot vain katseltaviin osoitteisiin</translation>
    </message>
    <message>
        <source>Mined balance in watch-only addresses that has not yet matured</source>
        <translation>Louhittu, ei vielä kypsynyt saldo vain katseltavissa osoitteissa</translation>
    </message>
    <message>
        <source>Current total balance in watch-only addresses</source>
        <translation>Nykyinen tase seurantaosoitetteissa</translation>
    </message>
</context>
<context>
    <name>PaymentServer</name>
    <message>
        <source>Payment request error</source>
        <translation>Maksupyyntövirhe</translation>
    </message>
    <message>
        <source>Cannot start litecoin: click-to-pay handler</source>
        <translation>Litecoinia ei voi käynnistää: klikkaa-maksaaksesi -käsittelijän virhe</translation>
    </message>
    <message>
        <source>URI handling</source>
        <translation>URI käsittely</translation>
    </message>
    <message>
        <source>Payment request fetch URL is invalid: %1</source>
        <translation>Maksupyynnön haku URL on virheellinen: %1</translation>
    </message>
    <message>
        <source>Invalid payment address %1</source>
        <translation>Virheellinen maksuosoite %1</translation>
    </message>
    <message>
        <source>URI cannot be parsed! This can be caused by an invalid Litecoin address or malformed URI parameters.</source>
        <translation>URIa ei voitu jäsentää! Tämä voi johtua virheellisestä Litecoin-osoitteesta tai väärin muotoilluista URI parametreista.</translation>
    </message>
    <message>
        <source>Payment request file handling</source>
        <translation>Maksupyynnön tiedoston käsittely</translation>
    </message>
    <message>
        <source>Payment request file cannot be read! This can be caused by an invalid payment request file.</source>
        <translation>Maksupyyntötiedostoa ei voi lukea! Tämä saattaa johtua epäkelvosta maksupyyntötiedostosta.</translation>
    </message>
    <message>
        <source>Payment request rejected</source>
        <translation>Maksupyyntö hylätty</translation>
    </message>
    <message>
        <source>Payment request network doesn't match client network.</source>
        <translation>Maksupyyntoverkko ei täsmää asiakasohjelman verkon kanssa.</translation>
    </message>
    <message>
        <source>Payment request expired.</source>
        <translation>Maksupyyntö vanhentui.</translation>
    </message>
    <message>
        <source>Payment request is not initialized.</source>
        <translation>Maksupyyntöä ei ole alustettu.</translation>
    </message>
    <message>
        <source>Unverified payment requests to custom payment scripts are unsupported.</source>
        <translation>Varmistamattomia maksupyyntöjä kustomoituun maksupalveluun ei tueta.</translation>
    </message>
    <message>
        <source>Invalid payment request.</source>
        <translation>Virheellinen maksupyyntö.</translation>
    </message>
    <message>
        <source>Requested payment amount of %1 is too small (considered dust).</source>
        <translation>Maksupyyntö %1 on liian pieni (kohdellaan tomuna).</translation>
    </message>
    <message>
        <source>Refund from %1</source>
        <translation>Maksupalautus %1:sta</translation>
    </message>
    <message>
        <source>Payment request %1 is too large (%2 bytes, allowed %3 bytes).</source>
        <translation>Maksupyyntö %1 on liian suuri (%2 tavua, sallittu %3 tavua).</translation>
    </message>
    <message>
        <source>Error communicating with %1: %2</source>
        <translation>Virhe kommunikoidessa %1n kanssa: %2</translation>
    </message>
    <message>
        <source>Payment request cannot be parsed!</source>
        <translation>Maksupyyntöä ei voida jäsentää!</translation>
    </message>
    <message>
        <source>Bad response from server %1</source>
        <translation>Virheellinen vastaus palvelimelta %1</translation>
    </message>
    <message>
        <source>Network request error</source>
        <translation>Tietoverkon pyyntövirhe</translation>
    </message>
    <message>
        <source>Payment acknowledged</source>
        <translation>Rahansiirto tunnistettu</translation>
    </message>
</context>
<context>
    <name>PeerTableModel</name>
    <message>
        <source>User Agent</source>
        <translation>Käyttöliittymä</translation>
    </message>
    <message>
        <source>Node/Service</source>
        <translation>Noodi/Palvelu</translation>
    </message>
    <message>
        <source>NodeId</source>
        <translation>NodeId</translation>
    </message>
    <message>
        <source>Ping</source>
        <translation>Vasteaika</translation>
    </message>
    <message>
        <source>Sent</source>
        <translation>Lähetetyt</translation>
    </message>
    <message>
        <source>Received</source>
        <translation>Vastaanotetut</translation>
    </message>
</context>
<context>
    <name>QObject</name>
    <message>
        <source>Amount</source>
        <translation>Määrä</translation>
    </message>
    <message>
        <source>Enter a Litecoin address (e.g. %1)</source>
        <translation>Syötä Litecoin-osoite (esim. %1)</translation>
    </message>
    <message>
        <source>%1 d</source>
        <translation>%1 d</translation>
    </message>
    <message>
        <source>%1 h</source>
        <translation>%1 h</translation>
    </message>
    <message>
        <source>%1 m</source>
        <translation>%1 m</translation>
    </message>
    <message>
        <source>%1 s</source>
        <translation>%1 s</translation>
    </message>
    <message>
        <source>None</source>
        <translation>Ei yhtään</translation>
    </message>
    <message>
        <source>N/A</source>
        <translation>Ei saatavilla</translation>
    </message>
    <message>
        <source>%1 ms</source>
        <translation>%1 ms</translation>
    </message>
    <message>
        <source>%1 and %2</source>
        <translation>%1 ja %2</translation>
    </message>
    <message>
        <source>%1 B</source>
        <translation>%1 B</translation>
    </message>
    <message>
        <source>%1 KB</source>
        <translation>%1 KB</translation>
    </message>
    <message>
        <source>%1 MB</source>
        <translation>%1 MB</translation>
    </message>
    <message>
        <source>%1 GB</source>
        <translation>%1 GB</translation>
    </message>
    <message>
        <source>%1 didn't yet exit safely...</source>
        <translation>%1 ei vielä sulkeutunut turvallisesti...</translation>
    </message>
    <message>
        <source>unknown</source>
        <translation>tuntematon</translation>
    </message>
</context>
<context>
    <name>QObject::QObject</name>
    <message>
        <source>Error: Specified data directory "%1" does not exist.</source>
        <translation>Virhe: Annettua data-hakemistoa "%1" ei ole olemassa.</translation>
    </message>
    <message>
        <source>Error: Cannot parse configuration file: %1. Only use key=value syntax.</source>
        <translation>Virhe: asetustiedostoa %1 ei voida jäsentää. Käytä vain avain=arvo merkintätapaa.</translation>
    </message>
    <message>
        <source>Error: %1</source>
        <translation>Virhe: %1</translation>
    </message>
</context>
<context>
    <name>QRImageWidget</name>
    <message>
        <source>&amp;Save Image...</source>
        <translation>&amp;Tallenna kuva</translation>
    </message>
    <message>
        <source>&amp;Copy Image</source>
        <translation>&amp;Kopioi kuva</translation>
    </message>
    <message>
        <source>Save QR Code</source>
        <translation>Tallenna QR-koodi</translation>
    </message>
    <message>
        <source>PNG Image (*.png)</source>
        <translation>PNG kuva (*.png)</translation>
    </message>
</context>
<context>
    <name>RPCConsole</name>
    <message>
        <source>N/A</source>
        <translation>Ei saatavilla</translation>
    </message>
    <message>
        <source>Client version</source>
        <translation>Pääteohjelman versio</translation>
    </message>
    <message>
        <source>&amp;Information</source>
        <translation>T&amp;ietoa</translation>
    </message>
    <message>
        <source>Debug window</source>
        <translation>&amp;Debug-ikkuna</translation>
    </message>
    <message>
        <source>General</source>
        <translation>Yleinen</translation>
    </message>
    <message>
        <source>Using BerkeleyDB version</source>
        <translation>Käyttää BerkeleyDB-versiota</translation>
    </message>
    <message>
        <source>Datadir</source>
        <translation>Data-hakemisto</translation>
    </message>
    <message>
        <source>Startup time</source>
        <translation>Käynnistysaika</translation>
    </message>
    <message>
        <source>Network</source>
        <translation>Verkko</translation>
    </message>
    <message>
        <source>Name</source>
        <translation>Nimi</translation>
    </message>
    <message>
        <source>Number of connections</source>
        <translation>Yhteyksien lukumäärä</translation>
    </message>
    <message>
        <source>Block chain</source>
        <translation>Lohkoketju</translation>
    </message>
    <message>
        <source>Current number of blocks</source>
        <translation>Nykyinen Lohkojen määrä</translation>
    </message>
    <message>
        <source>Memory Pool</source>
        <translation>Muistiallas</translation>
    </message>
    <message>
        <source>Current number of transactions</source>
        <translation>Tämänhetkinen rahansiirtojen määrä</translation>
    </message>
    <message>
        <source>Memory usage</source>
        <translation>Muistin käyttö</translation>
    </message>
    <message>
        <source>&amp;Reset</source>
        <translation>&amp;Nollaa</translation>
    </message>
    <message>
        <source>Received</source>
        <translation>Vastaanotetut</translation>
    </message>
    <message>
        <source>Sent</source>
        <translation>Lähetetyt</translation>
    </message>
    <message>
        <source>&amp;Peers</source>
        <translation>&amp;Vertaiset</translation>
    </message>
    <message>
        <source>Banned peers</source>
        <translation>Estetyt vertaiset</translation>
    </message>
    <message>
        <source>Select a peer to view detailed information.</source>
        <translation>Valitse vertainen eriteltyjä tietoja varten.</translation>
    </message>
    <message>
        <source>Whitelisted</source>
        <translation>Sallittu</translation>
    </message>
    <message>
        <source>Direction</source>
        <translation>Suunta</translation>
    </message>
    <message>
        <source>Version</source>
        <translation>Versio</translation>
    </message>
    <message>
        <source>Starting Block</source>
        <translation>Alkaen lohkosta</translation>
    </message>
    <message>
        <source>Synced Headers</source>
        <translation>Synkronoidut ylätunnisteet</translation>
    </message>
    <message>
        <source>Synced Blocks</source>
        <translation>Synkronoidut lohkot</translation>
    </message>
    <message>
        <source>User Agent</source>
        <translation>Käyttöliittymä</translation>
    </message>
    <message>
        <source>Open the %1 debug log file from the current data directory. This can take a few seconds for large log files.</source>
        <translation>Avaa %1 -debug-loki tämänhetkisestä data-hakemistosta. Tämä voi viedä muutaman sekunnin suurille lokitiedostoille.</translation>
    </message>
    <message>
        <source>Decrease font size</source>
        <translation>Pienennä fontin kokoa</translation>
    </message>
    <message>
        <source>Increase font size</source>
        <translation>Suurenna fontin kokoa</translation>
    </message>
    <message>
        <source>Services</source>
        <translation>Palvelut</translation>
    </message>
    <message>
        <source>Ban Score</source>
        <translation>Panna-pisteytys</translation>
    </message>
    <message>
        <source>Connection Time</source>
        <translation>Yhteysaika</translation>
    </message>
    <message>
        <source>Last Send</source>
        <translation>Viimeisin lähetetty</translation>
    </message>
    <message>
        <source>Last Receive</source>
        <translation>Viimeisin vastaanotettu</translation>
    </message>
    <message>
        <source>Ping Time</source>
        <translation>Vasteaika</translation>
    </message>
    <message>
        <source>The duration of a currently outstanding ping.</source>
        <translation>Tämänhetkisen merkittävän yhteyskokeilun kesto.</translation>
    </message>
    <message>
        <source>Ping Wait</source>
        <translation>Yhteyskokeilun odotus</translation>
    </message>
    <message>
        <source>Min Ping</source>
        <translation>Pienin vasteaika</translation>
    </message>
    <message>
        <source>Time Offset</source>
        <translation>Ajan poikkeama</translation>
    </message>
    <message>
        <source>Last block time</source>
        <translation>Viimeisimmän lohkon aika</translation>
    </message>
    <message>
        <source>&amp;Open</source>
        <translation>&amp;Avaa</translation>
    </message>
    <message>
        <source>&amp;Console</source>
        <translation>&amp;Konsoli</translation>
    </message>
    <message>
        <source>&amp;Network Traffic</source>
        <translation>&amp;Verkkoliikenne</translation>
    </message>
    <message>
        <source>Totals</source>
        <translation>Yhteensä</translation>
    </message>
    <message>
        <source>In:</source>
        <translation>Sisään:</translation>
    </message>
    <message>
        <source>Out:</source>
        <translation>Ulos:</translation>
    </message>
    <message>
        <source>Debug log file</source>
        <translation>Debug lokitiedosto</translation>
    </message>
    <message>
        <source>Clear console</source>
        <translation>Tyhjennä konsoli</translation>
    </message>
    <message>
        <source>1 &amp;hour</source>
        <translation>1 &amp;tunti</translation>
    </message>
    <message>
        <source>1 &amp;day</source>
        <translation>1 &amp;päivä</translation>
    </message>
    <message>
        <source>1 &amp;week</source>
        <translation>1 &amp;viikko</translation>
    </message>
    <message>
        <source>1 &amp;year</source>
        <translation>1 &amp;vuosi</translation>
    </message>
    <message>
        <source>&amp;Disconnect</source>
        <translation>&amp;Katkaise yhteys</translation>
    </message>
    <message>
        <source>Ban for</source>
        <translation>Estä </translation>
    </message>
    <message>
        <source>&amp;Unban</source>
        <translation>&amp;Poista esto</translation>
    </message>
    <message>
        <source>Welcome to the %1 RPC console.</source>
        <translation>Tervetuloa %1 RPC-konsoliin.</translation>
    </message>
    <message>
        <source>Use up and down arrows to navigate history, and %1 to clear screen.</source>
        <translation>Käytä nuolia ylös ja alas selataksesi historiaa, sekä %1 tyhjentääkseksi ruudun.</translation>
    </message>
    <message>
        <source>For more information on using this console type %1.</source>
        <translation>Lisätietoja konsolin käytöstä saat kirjoittamalla %1.</translation>
    </message>
    <message>
        <source>WARNING: Scammers have been active, telling users to type commands here, stealing their wallet contents. Do not use this console without fully understanding the ramifications of a command.</source>
        <translation>VAROITUS: aktiiviset huijarit neuvovat kirjoittamaan komentoja tähän komentoriviin, varastaen lompakkosi sisällön. Älä käytä komentoriviä ilman täyttä ymmärrystä kirjoittamasi komennon toiminnasta.</translation>
    </message>
    <message>
        <source>Network activity disabled</source>
        <translation>Verkkoliikenne pysäytetty</translation>
    </message>
    <message>
        <source>(node id: %1)</source>
        <translation>(solmukohdan id: %1)</translation>
    </message>
    <message>
        <source>via %1</source>
        <translation>%1 kautta</translation>
    </message>
    <message>
        <source>never</source>
        <translation>ei koskaan</translation>
    </message>
    <message>
        <source>Inbound</source>
        <translation>Sisääntuleva</translation>
    </message>
    <message>
        <source>Outbound</source>
        <translation>Ulosmenevä</translation>
    </message>
    <message>
        <source>Yes</source>
        <translation>Kyllä</translation>
    </message>
    <message>
        <source>No</source>
        <translation>Ei</translation>
    </message>
    <message>
        <source>Unknown</source>
        <translation>Tuntematon</translation>
    </message>
</context>
<context>
    <name>ReceiveCoinsDialog</name>
    <message>
        <source>&amp;Amount:</source>
        <translation>&amp;Määrä</translation>
    </message>
    <message>
        <source>&amp;Label:</source>
        <translation>&amp;Nimi:</translation>
    </message>
    <message>
        <source>&amp;Message:</source>
        <translation>&amp;Viesti:</translation>
    </message>
    <message>
        <source>An optional message to attach to the payment request, which will be displayed when the request is opened. Note: The message will not be sent with the payment over the Litecoin network.</source>
        <translation>Valinnainen viesti liitetään maksupyyntöön ja näytetään avattaessa. Viestiä ei lähetetä Litecoin-verkkoon.</translation>
    </message>
    <message>
        <source>An optional label to associate with the new receiving address.</source>
        <translation>Valinnainen nimi liitetään vastaanottavaan osoitteeseen.</translation>
    </message>
    <message>
        <source>Use this form to request payments. All fields are &lt;b&gt;optional&lt;/b&gt;.</source>
        <translation>Käytä lomaketta maksupyyntöihin. Kaikki kentät ovat &lt;b&gt;valinnaisia&lt;/b&gt;.</translation>
    </message>
    <message>
        <source>An optional amount to request. Leave this empty or zero to not request a specific amount.</source>
        <translation>Valinnainen pyyntömäärä. Jätä tyhjäksi tai nollaksi jos et pyydä tiettyä määrää.</translation>
    </message>
    <message>
        <source>Clear all fields of the form.</source>
        <translation>Tyhjennä lomakkeen kaikki kentät.</translation>
    </message>
    <message>
        <source>Clear</source>
        <translation>Tyhjennä</translation>
    </message>
    <message>
        <source>Requested payments history</source>
        <translation>Pyydettyjen maksujen historia</translation>
    </message>
    <message>
        <source>&amp;Request payment</source>
        <translation>&amp;Vastaanota maksu</translation>
    </message>
    <message>
        <source>Show the selected request (does the same as double clicking an entry)</source>
        <translation>Näytä valittu pyyntö (sama toiminta kuin alkion tuplaklikkaus)</translation>
    </message>
    <message>
        <source>Show</source>
        <translation>Näytä</translation>
    </message>
    <message>
        <source>Remove the selected entries from the list</source>
        <translation>Poista valitut alkiot listasta</translation>
    </message>
    <message>
        <source>Remove</source>
        <translation>Poista</translation>
    </message>
    <message>
        <source>Copy URI</source>
        <translation>Kopioi URI</translation>
    </message>
    <message>
        <source>Copy label</source>
        <translation>Kopioi nimike</translation>
    </message>
    <message>
        <source>Copy message</source>
        <translation>Kopioi viesti</translation>
    </message>
    <message>
        <source>Copy amount</source>
        <translation>Kopioi määrä</translation>
    </message>
</context>
<context>
    <name>ReceiveRequestDialog</name>
    <message>
        <source>QR Code</source>
        <translation>QR-koodi</translation>
    </message>
    <message>
        <source>Copy &amp;URI</source>
        <translation>Kopioi &amp;URI</translation>
    </message>
    <message>
        <source>Copy &amp;Address</source>
        <translation>Kopioi &amp;Osoite</translation>
    </message>
    <message>
        <source>&amp;Save Image...</source>
        <translation>&amp;Tallenna kuva</translation>
    </message>
    <message>
        <source>Request payment to %1</source>
        <translation>Pyydä maksua osoitteeseen %1</translation>
    </message>
    <message>
        <source>Payment information</source>
        <translation>Maksutiedot</translation>
    </message>
    <message>
        <source>URI</source>
        <translation>URI</translation>
    </message>
    <message>
        <source>Address</source>
        <translation>Osoite</translation>
    </message>
    <message>
        <source>Amount</source>
        <translation>Määrä</translation>
    </message>
    <message>
        <source>Label</source>
        <translation>Nimike</translation>
    </message>
    <message>
        <source>Message</source>
        <translation>Viesti</translation>
    </message>
    <message>
        <source>Resulting URI too long, try to reduce the text for label / message.</source>
        <translation>Tuloksen URI on liian pitkä, yritä lyhentää otsikon tai viestin tekstiä.</translation>
    </message>
    <message>
        <source>Error encoding URI into QR Code.</source>
        <translation>Virhe käännettäessä URI:a QR-koodiksi.</translation>
    </message>
</context>
<context>
    <name>RecentRequestsTableModel</name>
    <message>
        <source>Date</source>
        <translation>Aika</translation>
    </message>
    <message>
        <source>Label</source>
        <translation>Nimike</translation>
    </message>
    <message>
        <source>Message</source>
        <translation>Viesti</translation>
    </message>
    <message>
        <source>(no label)</source>
        <translation>(ei nimikettä)</translation>
    </message>
    <message>
        <source>(no message)</source>
        <translation>(ei viestiä)</translation>
    </message>
    <message>
        <source>(no amount requested)</source>
        <translation>(ei pyydettyä määrää)</translation>
    </message>
    <message>
        <source>Requested</source>
        <translation>Pyydetty</translation>
    </message>
</context>
<context>
    <name>SendCoinsDialog</name>
    <message>
        <source>Send Coins</source>
        <translation>Lähetä kolikoita</translation>
    </message>
    <message>
        <source>Coin Control Features</source>
        <translation>Kolikkokontrolli ominaisuudet</translation>
    </message>
    <message>
        <source>Inputs...</source>
        <translation>Sisääntulot...</translation>
    </message>
    <message>
        <source>automatically selected</source>
        <translation>automaattisesti valitut</translation>
    </message>
    <message>
        <source>Insufficient funds!</source>
        <translation>Lompakon saldo ei riitä!</translation>
    </message>
    <message>
        <source>Quantity:</source>
        <translation>Määrä:</translation>
    </message>
    <message>
        <source>Bytes:</source>
        <translation>Tavuja:</translation>
    </message>
    <message>
        <source>Amount:</source>
        <translation>Määrä:</translation>
    </message>
    <message>
        <source>Fee:</source>
        <translation>Palkkio:</translation>
    </message>
    <message>
        <source>After Fee:</source>
        <translation>Palkkion jälkeen:</translation>
    </message>
    <message>
        <source>Change:</source>
        <translation>Vaihtoraha:</translation>
    </message>
    <message>
        <source>If this is activated, but the change address is empty or invalid, change will be sent to a newly generated address.</source>
        <translation>Jos tämä aktivoidaan mutta vaihtorahan osoite on tyhjä tai virheellinen, vaihtoraha tullaan lähettämään uuteen luotuun osoitteeseen.</translation>
    </message>
    <message>
        <source>Custom change address</source>
        <translation>Kustomoitu vaihtorahan osoite</translation>
    </message>
    <message>
        <source>Transaction Fee:</source>
        <translation>Rahansiirtokulu:</translation>
    </message>
    <message>
        <source>Choose...</source>
        <translation>Valitse...</translation>
    </message>
    <message>
        <source>Using the fallbackfee can result in sending a transaction that will take several hours or days (or never) to confirm. Consider choosing your fee manually or wait until you have validated the complete chain.</source>
        <translation>Fallbackfeen käyttö voi johtaa useita tunteja, päiviä (tai loputtomiin) kestävän siirron lähettämiseen. Harkitse palkkion valitsemista itse tai odota kunnes koko ketju on vahvistettu.</translation>
    </message>
    <message>
        <source>Warning: Fee estimation is currently not possible.</source>
        <translation>Varoitus: Kulujen arviointi ei ole juuri nyt mahdollista.</translation>
    </message>
    <message>
        <source>collapse fee-settings</source>
        <translation>pudota kulujen asetukset</translation>
    </message>
    <message>
        <source>per kilobyte</source>
        <translation>per kilotavu</translation>
    </message>
    <message>
        <source>If the custom fee is set to 1000 satoshis and the transaction is only 250 bytes, then "per kilobyte" only pays 250 satoshis in fee, while "total at least" pays 1000 satoshis. For transactions bigger than a kilobyte both pay by kilobyte.</source>
        <translation>Jos määritelty palkkio on asetettu 1000 satoshiin ja siirto on vain 250 tavua, niin "kilotavua kohti" maksaa vain 250 satoshin palkkion, kun "vähintään" maksaa 1000 satoshia. Kilotavua suuremmilla siirroilla molemmat maksavat jokaista kilotavua kohti.</translation>
    </message>
    <message>
        <source>Hide</source>
        <translation>Piilota</translation>
    </message>
    <message>
        <source>(read the tooltip)</source>
        <translation>(lue työkaluvinkki)</translation>
    </message>
    <message>
        <source>Recommended:</source>
        <translation>Suositeltu:</translation>
    </message>
    <message>
        <source>Custom:</source>
        <translation>Muokattu:</translation>
    </message>
    <message>
        <source>(Smart fee not initialized yet. This usually takes a few blocks...)</source>
        <translation>(Älykästä rahansiirtokulua ei ole vielä alustettu. Tähän kuluu yleensä aikaa muutaman lohkon verran...)</translation>
    </message>
    <message>
        <source>Send to multiple recipients at once</source>
        <translation>Lähetä usealla vastaanottajalle samanaikaisesti</translation>
    </message>
    <message>
        <source>Add &amp;Recipient</source>
        <translation>Lisää &amp;Vastaanottaja</translation>
    </message>
    <message>
        <source>Clear all fields of the form.</source>
        <translation>Tyhjennä lomakkeen kaikki kentät.</translation>
    </message>
    <message>
        <source>Dust:</source>
        <translation>Tomu:</translation>
    </message>
    <message>
        <source>Confirmation time target:</source>
        <translation>Vahvistusajan tavoite:</translation>
    </message>
    <message>
        <source>Enable Replace-By-Fee</source>
        <translation>Käytä Replace-By-Fee:tä</translation>
    </message>
    <message>
        <source>Clear &amp;All</source>
        <translation>&amp;Tyhjennnä Kaikki</translation>
    </message>
    <message>
        <source>Balance:</source>
        <translation>Balanssi:</translation>
    </message>
    <message>
        <source>Confirm the send action</source>
        <translation>Vahvista lähetys</translation>
    </message>
    <message>
        <source>S&amp;end</source>
        <translation>&amp;Lähetä</translation>
    </message>
    <message>
        <source>Copy quantity</source>
        <translation>Kopioi lukumäärä</translation>
    </message>
    <message>
        <source>Copy amount</source>
        <translation>Kopioi määrä</translation>
    </message>
    <message>
        <source>Copy fee</source>
        <translation>Kopioi rahansiirtokulu</translation>
    </message>
    <message>
        <source>Copy after fee</source>
        <translation>Kopioi rahansiirtokulun jälkeen</translation>
    </message>
    <message>
        <source>Copy bytes</source>
        <translation>Kopioi tavut</translation>
    </message>
    <message>
        <source>Copy dust</source>
        <translation>Kopioi tomu</translation>
    </message>
    <message>
        <source>Copy change</source>
        <translation>Kopioi vaihtorahat</translation>
    </message>
    <message>
        <source>%1 (%2 blocks)</source>
        <translation>%1 (%2 lohkoa)</translation>
    </message>
    <message>
        <source>%1 to %2</source>
        <translation>%1 to %2</translation>
    </message>
    <message>
        <source>Are you sure you want to send?</source>
        <translation>Oletko varma, että haluat lähettää?</translation>
    </message>
    <message>
        <source>added as transaction fee</source>
        <translation>lisätty rahansiirtomaksuna</translation>
    </message>
    <message>
        <source>Total Amount %1</source>
        <translation>Kokonaismäärä %1</translation>
    </message>
    <message>
        <source>or</source>
        <translation>tai</translation>
    </message>
    <message>
        <source>Confirm send coins</source>
        <translation>Vahvista kolikoiden lähetys</translation>
    </message>
    <message>
        <source>The recipient address is not valid. Please recheck.</source>
        <translation>Vastaanottajan osoite ei ole kelvollinen. Tarkista osoite.</translation>
    </message>
    <message>
        <source>The amount to pay must be larger than 0.</source>
        <translation>Maksettavan määrän täytyy olla suurempi kuin 0.</translation>
    </message>
    <message>
        <source>The amount exceeds your balance.</source>
        <translation>Määrä ylittää tilisi saldon.</translation>
    </message>
    <message>
        <source>The total exceeds your balance when the %1 transaction fee is included.</source>
        <translation>Kokonaismäärä ylittää saldosi kun %1 siirtomaksu lisätään summaan.</translation>
    </message>
    <message>
        <source>Duplicate address found: addresses should only be used once each.</source>
        <translation>Osoite esiintyy useaan kertaan: osoitteita tulisi käyttää vain kerran kutakin.</translation>
    </message>
    <message>
        <source>Transaction creation failed!</source>
        <translation>Rahansiirron luonti epäonnistui!</translation>
    </message>
    <message>
        <source>The transaction was rejected with the following reason: %1</source>
        <translation>Siirto hylättiin seuraavasta syystä: %1</translation>
    </message>
    <message>
        <source>A fee higher than %1 is considered an absurdly high fee.</source>
        <translation>%1:tä ja korkeampaa siirtokulua pidetään mielettömän korkeana.</translation>
    </message>
    <message>
        <source>Payment request expired.</source>
        <translation>Maksupyyntö vanhentui.</translation>
    </message>
    <message>
        <source>Pay only the required fee of %1</source>
        <translation>Maksa vain vaadittu kulu %1 </translation>
    </message>
    <message>
        <source>Warning: Invalid Litecoin address</source>
        <translation>Varoitus: Virheellinen Litecoin-osoite </translation>
    </message>
    <message>
        <source>Warning: Unknown change address</source>
        <translation>Varoitus: Tuntematon vaihtorahan osoite</translation>
    </message>
    <message>
        <source>Confirm custom change address</source>
        <translation>Vahvista kustomoitu vaihtorahan osoite</translation>
    </message>
    <message>
        <source>The address you selected for change is not part of this wallet. Any or all funds in your wallet may be sent to this address. Are you sure?</source>
        <translation>Valitsemasi vaihtorahan osoite ei kuulu tähän lompakkoon. Osa tai kaikki varoista lompakossasi voidaan lähettää tähän osoitteeseen. Oletko varma?</translation>
    </message>
    <message>
        <source>(no label)</source>
        <translation>(ei nimikettä)</translation>
    </message>
</context>
<context>
    <name>SendCoinsEntry</name>
    <message>
        <source>A&amp;mount:</source>
        <translation>M&amp;äärä:</translation>
    </message>
    <message>
        <source>Pay &amp;To:</source>
        <translation>Maksun saaja:</translation>
    </message>
    <message>
        <source>&amp;Label:</source>
        <translation>&amp;Nimi:</translation>
    </message>
    <message>
        <source>Choose previously used address</source>
        <translation>Valitse aikaisemmin käytetty osoite</translation>
    </message>
    <message>
        <source>This is a normal payment.</source>
        <translation>Tämä on normaali maksu.</translation>
    </message>
    <message>
        <source>The Litecoin address to send the payment to</source>
        <translation>Litecoin-osoite johon maksu lähetetään</translation>
    </message>
    <message>
        <source>Alt+A</source>
        <translation>Alt+A</translation>
    </message>
    <message>
        <source>Paste address from clipboard</source>
        <translation>Liitä osoite leikepöydältä</translation>
    </message>
    <message>
        <source>Alt+P</source>
        <translation>Alt+P</translation>
    </message>
    <message>
        <source>Remove this entry</source>
        <translation>Poista tämä alkio</translation>
    </message>
    <message>
        <source>The fee will be deducted from the amount being sent. The recipient will receive less litecoins than you enter in the amount field. If multiple recipients are selected, the fee is split equally.</source>
        <translation>Kulu vähennetään lähetettävästä määrästä. Saaja vastaanottaa vähemmän litecoineja kuin merkitset Määrä-kenttään. Jos saajia on monia, kulu jaetaan tasan.</translation>
    </message>
    <message>
        <source>S&amp;ubtract fee from amount</source>
        <translation>V&amp;ähennä maksukulu määrästä</translation>
    </message>
    <message>
        <source>Use available balance</source>
        <translation>Käytä saatavilla oleva saldo</translation>
    </message>
    <message>
        <source>Message:</source>
        <translation>Viesti:</translation>
    </message>
    <message>
        <source>This is an unauthenticated payment request.</source>
        <translation>Tämä on todentamaton maksupyyntö.</translation>
    </message>
    <message>
        <source>This is an authenticated payment request.</source>
        <translation>Tämä on todennettu maksupyyntö.</translation>
    </message>
    <message>
        <source>Enter a label for this address to add it to the list of used addresses</source>
        <translation>Aseta nimi tälle osoitteelle lisätäksesi sen käytettyjen osoitteiden listalle.</translation>
    </message>
    <message>
        <source>A message that was attached to the litecoin: URI which will be stored with the transaction for your reference. Note: This message will not be sent over the Litecoin network.</source>
        <translation>Viesti joka liitettiin litecoin: URI:iin tallennetaan rahansiirtoon viitteeksi. Tätä viestiä ei lähetetä Litecoin-verkkoon.</translation>
    </message>
    <message>
        <source>Pay To:</source>
        <translation>Saaja:</translation>
    </message>
    <message>
        <source>Memo:</source>
        <translation>Muistio:</translation>
    </message>
    <message>
        <source>Enter a label for this address to add it to your address book</source>
        <translation>Syötä tälle osoitteelle nimi lisätäksesi sen osoitekirjaan</translation>
    </message>
</context>
<context>
    <name>SendConfirmationDialog</name>
    <message>
        <source>Yes</source>
        <translation>Kyllä</translation>
    </message>
</context>
<context>
    <name>ShutdownWindow</name>
    <message>
        <source>%1 is shutting down...</source>
        <translation>%1 sulkeutuu...</translation>
    </message>
    <message>
        <source>Do not shut down the computer until this window disappears.</source>
        <translation>Älä sammuta tietokonetta ennenkuin tämä ikkuna katoaa.</translation>
    </message>
</context>
<context>
    <name>SignVerifyMessageDialog</name>
    <message>
        <source>Signatures - Sign / Verify a Message</source>
        <translation>Allekirjoitukset - Allekirjoita / Varmista viesti</translation>
    </message>
    <message>
        <source>&amp;Sign Message</source>
        <translation>&amp;Allekirjoita viesti</translation>
    </message>
    <message>
        <source>You can sign messages/agreements with your addresses to prove you can receive litecoins sent to them. Be careful not to sign anything vague or random, as phishing attacks may try to trick you into signing your identity over to them. Only sign fully-detailed statements you agree to.</source>
        <translation>Voit allekirjoittaa viestit / sopimukset omalla osoitteellasi todistaaksesi että voit vastaanottaa siihen lähetetyt litecoinit. Varo allekirjoittamasta mitään epämääräistä, sillä phishing-hyökkääjät voivat huijata sinua luovuttamaan henkilöllisyytesi allekirjoituksella. Allekirjoita ainoastaan täysin yksityiskohtainen selvitys siitä, mihin olet sitoutumassa.</translation>
    </message>
    <message>
        <source>The Litecoin address to sign the message with</source>
        <translation>Litecoin-osoite jolla viesti allekirjoitetaan</translation>
    </message>
    <message>
        <source>Choose previously used address</source>
        <translation>Valitse aikaisemmin käytetty osoite</translation>
    </message>
    <message>
        <source>Alt+A</source>
        <translation>Alt+A</translation>
    </message>
    <message>
        <source>Paste address from clipboard</source>
        <translation>Liitä osoite leikepöydältä</translation>
    </message>
    <message>
        <source>Alt+P</source>
        <translation>Alt+P</translation>
    </message>
    <message>
        <source>Enter the message you want to sign here</source>
        <translation>Kirjoita tähän viesti minkä haluat allekirjoittaa</translation>
    </message>
    <message>
        <source>Signature</source>
        <translation>Allekirjoitus</translation>
    </message>
    <message>
        <source>Copy the current signature to the system clipboard</source>
        <translation>Kopioi tämänhetkinen allekirjoitus leikepöydälle</translation>
    </message>
    <message>
        <source>Sign the message to prove you own this Litecoin address</source>
        <translation>Allekirjoita viesti todistaaksesi, että omistat tämän Litecoin-osoitteen</translation>
    </message>
    <message>
        <source>Sign &amp;Message</source>
        <translation>Allekirjoita &amp;viesti</translation>
    </message>
    <message>
        <source>Reset all sign message fields</source>
        <translation>Tyhjennä kaikki allekirjoita-viesti-kentät</translation>
    </message>
    <message>
        <source>Clear &amp;All</source>
        <translation>&amp;Tyhjennnä Kaikki</translation>
    </message>
    <message>
        <source>&amp;Verify Message</source>
        <translation>&amp;Varmista viesti</translation>
    </message>
    <message>
        <source>Enter the receiver's address, message (ensure you copy line breaks, spaces, tabs, etc. exactly) and signature below to verify the message. Be careful not to read more into the signature than what is in the signed message itself, to avoid being tricked by a man-in-the-middle attack. Note that this only proves the signing party receives with the address, it cannot prove sendership of any transaction!</source>
        <translation>Syötä vastaanottajan osoite, viesti ja allekirjoitus (varmista että kopioit rivinvaihdot, välilyönnit, sarkaimet yms. täsmälleen) alle vahvistaaksesi viestin. Varo lukemasta allekirjoitukseen enempää kuin mitä viestissä itsessään on välttääksesi man-in-the-middle -hyökkäyksiltä. Huomaa, että tämä todentaa ainoastaan allekirjoittavan vastaanottajan osoitteen, tämä ei voi todentaa minkään tapahtuman lähettäjää!</translation>
    </message>
    <message>
        <source>The Litecoin address the message was signed with</source>
        <translation>Litecoin-osoite jolla viesti on allekirjoitettu</translation>
    </message>
    <message>
        <source>Verify the message to ensure it was signed with the specified Litecoin address</source>
        <translation>Tarkista viestin allekirjoitus varmistaaksesi, että se allekirjoitettiin tietyllä Litecoin-osoitteella</translation>
    </message>
    <message>
        <source>Verify &amp;Message</source>
        <translation>Varmista &amp;viesti...</translation>
    </message>
    <message>
        <source>Reset all verify message fields</source>
        <translation>Tyhjennä kaikki varmista-viesti-kentät</translation>
    </message>
    <message>
        <source>Click "Sign Message" to generate signature</source>
        <translation>Valitse "Allekirjoita Viesti" luodaksesi allekirjoituksen.</translation>
    </message>
    <message>
        <source>The entered address is invalid.</source>
        <translation>Syötetty osoite on virheellinen.</translation>
    </message>
    <message>
        <source>Please check the address and try again.</source>
        <translation>Tarkista osoite ja yritä uudelleen.</translation>
    </message>
    <message>
        <source>The entered address does not refer to a key.</source>
        <translation>Syötetty osoite ei viittaa tunnettuun avaimeen.</translation>
    </message>
    <message>
        <source>Wallet unlock was cancelled.</source>
        <translation>Lompakon avaaminen peruttiin.</translation>
    </message>
    <message>
        <source>Private key for the entered address is not available.</source>
        <translation>Yksityistä avainta syötetylle osoitteelle ei ole saatavilla.</translation>
    </message>
    <message>
        <source>Message signing failed.</source>
        <translation>Viestin allekirjoitus epäonnistui.</translation>
    </message>
    <message>
        <source>Message signed.</source>
        <translation>Viesti allekirjoitettu.</translation>
    </message>
    <message>
        <source>The signature could not be decoded.</source>
        <translation>Allekirjoitusta ei pystytty tulkitsemaan.</translation>
    </message>
    <message>
        <source>Please check the signature and try again.</source>
        <translation>Tarkista allekirjoitus ja yritä uudelleen.</translation>
    </message>
    <message>
        <source>The signature did not match the message digest.</source>
        <translation>Allekirjoitus ei täsmää viestin tiivisteeseen.</translation>
    </message>
    <message>
        <source>Message verification failed.</source>
        <translation>Viestin varmistus epäonnistui.</translation>
    </message>
    <message>
        <source>Message verified.</source>
        <translation>Viesti varmistettu.</translation>
    </message>
</context>
<context>
    <name>SplashScreen</name>
    <message>
        <source>[testnet]</source>
        <translation>[testnet]</translation>
    </message>
</context>
<context>
    <name>TrafficGraphWidget</name>
    <message>
        <source>KB/s</source>
        <translation>KB/s</translation>
    </message>
</context>
<context>
    <name>TransactionDesc</name>
    <message>
        <source>Open until %1</source>
        <translation>Avoinna %1 asti</translation>
    </message>
    <message>
        <source>conflicted with a transaction with %1 confirmations</source>
        <translation>ristiriidassa maksutapahtumalle, jolla on %1 varmistusta</translation>
    </message>
    <message>
        <source>%1/offline</source>
        <translation>%1/ei linjalla</translation>
    </message>
    <message>
        <source>0/unconfirmed, %1</source>
        <translation>0/varmistamaton, %1</translation>
    </message>
    <message>
        <source>in memory pool</source>
        <translation>muistialtaassa</translation>
    </message>
    <message>
        <source>not in memory pool</source>
        <translation>ei muistialtaassa</translation>
    </message>
    <message>
        <source>abandoned</source>
        <translation>hylätty</translation>
    </message>
    <message>
        <source>%1/unconfirmed</source>
        <translation>%1/vahvistamaton</translation>
    </message>
    <message>
        <source>%1 confirmations</source>
        <translation>%1 vahvistusta</translation>
    </message>
    <message>
        <source>Status</source>
        <translation>Tila</translation>
    </message>
    <message>
        <source>, has not been successfully broadcast yet</source>
        <translation>, ei ole vielä onnistuneesti kuulutettu</translation>
    </message>
    <message>
        <source>Date</source>
        <translation>Aika</translation>
    </message>
    <message>
        <source>Source</source>
        <translation>Lähde</translation>
    </message>
    <message>
        <source>Generated</source>
        <translation>Generoitu</translation>
    </message>
    <message>
        <source>From</source>
        <translation>Lähettäjä</translation>
    </message>
    <message>
        <source>unknown</source>
        <translation>tuntematon</translation>
    </message>
    <message>
        <source>To</source>
        <translation>Saaja</translation>
    </message>
    <message>
        <source>own address</source>
        <translation>oma osoite</translation>
    </message>
    <message>
        <source>watch-only</source>
        <translation>vain katseltava</translation>
    </message>
    <message>
        <source>label</source>
        <translation>nimi</translation>
    </message>
    <message>
        <source>Credit</source>
        <translation>Krediitti</translation>
    </message>
    <message>
        <source>not accepted</source>
        <translation>ei hyväksytty</translation>
    </message>
    <message>
        <source>Debit</source>
        <translation>Debiitti</translation>
    </message>
    <message>
        <source>Total debit</source>
        <translation>Debiitti yhteensä</translation>
    </message>
    <message>
        <source>Total credit</source>
        <translation>Krediitti yhteensä</translation>
    </message>
    <message>
        <source>Transaction fee</source>
        <translation>Siirtokulu</translation>
    </message>
    <message>
        <source>Net amount</source>
        <translation>Nettomäärä</translation>
    </message>
    <message>
        <source>Message</source>
        <translation>Viesti</translation>
    </message>
    <message>
        <source>Comment</source>
        <translation>Kommentti</translation>
    </message>
    <message>
        <source>Transaction ID</source>
        <translation>Maksutapahtuman tunnus</translation>
    </message>
    <message>
        <source>Transaction total size</source>
        <translation>Maksutapahtuman kokonaiskoko</translation>
    </message>
    <message>
        <source>Merchant</source>
        <translation>Kauppias</translation>
    </message>
    <message>
        <source>Generated coins must mature %1 blocks before they can be spent. When you generated this block, it was broadcast to the network to be added to the block chain. If it fails to get into the chain, its state will change to "not accepted" and it won't be spendable. This may occasionally happen if another node generates a block within a few seconds of yours.</source>
        <translation>Luotujen kolikoiden täytyy kypsyä vielä %1 lohkoa ennenkuin niitä voidaan käyttää. Luotuasi tämän lohkon, se kuulutettiin verkolle lohkoketjuun lisättäväksi. Mikäli lohko ei kuitenkaan pääse ketjuun, sen tilaksi vaihdetaan "ei hyväksytty" ja sitä ei voida käyttää. Toisinaan näin tapahtuu, jos jokin verkon toinen solmu luo lohkon lähes samanaikaisesti sinun lohkosi kanssa.</translation>
    </message>
    <message>
        <source>Debug information</source>
        <translation>Debug tiedot</translation>
    </message>
    <message>
        <source>Transaction</source>
        <translation>Maksutapahtuma</translation>
    </message>
    <message>
        <source>Inputs</source>
        <translation>Sisääntulot</translation>
    </message>
    <message>
        <source>Amount</source>
        <translation>Määrä</translation>
    </message>
    <message>
        <source>true</source>
        <translation>tosi</translation>
    </message>
    <message>
        <source>false</source>
        <translation>epätosi</translation>
    </message>
</context>
<context>
    <name>TransactionDescDialog</name>
    <message>
        <source>This pane shows a detailed description of the transaction</source>
        <translation>Tämä ruutu näyttää yksityiskohtaisen tiedon rahansiirrosta</translation>
    </message>
    <message>
        <source>Details for %1</source>
        <translation>%1:n yksityiskohdat</translation>
    </message>
</context>
<context>
    <name>TransactionTableModel</name>
    <message>
        <source>Date</source>
        <translation>Aika</translation>
    </message>
    <message>
        <source>Type</source>
        <translation>Tyyppi</translation>
    </message>
    <message>
        <source>Label</source>
        <translation>Nimike</translation>
    </message>
    <message>
        <source>Open until %1</source>
        <translation>Avoinna %1 asti</translation>
    </message>
    <message>
        <source>Offline</source>
        <translation>Ei yhteydessä</translation>
    </message>
    <message>
        <source>Unconfirmed</source>
        <translation>Varmistamaton</translation>
    </message>
    <message>
        <source>Abandoned</source>
        <translation>Hylätty</translation>
    </message>
    <message>
        <source>Confirming (%1 of %2 recommended confirmations)</source>
        <translation>Varmistetaan (%1 suositellusta %2 varmistuksesta)</translation>
    </message>
    <message>
        <source>Confirmed (%1 confirmations)</source>
        <translation>Varmistettu (%1 varmistusta)</translation>
    </message>
    <message>
        <source>Conflicted</source>
        <translation>Ristiriitainen</translation>
    </message>
    <message>
        <source>Immature (%1 confirmations, will be available after %2)</source>
        <translation>Epäkypsä (%1 varmistusta, saatavilla %2 jälkeen)</translation>
    </message>
    <message>
        <source>This block was not received by any other nodes and will probably not be accepted!</source>
        <translation>Tätä lohkoa ei vastaanotettu mistään muusta solmusta ja sitä ei mahdollisesti hyväksytä!</translation>
    </message>
    <message>
        <source>Generated but not accepted</source>
        <translation>Luotu, mutta ei hyäksytty</translation>
    </message>
    <message>
        <source>Received with</source>
        <translation>Vastaanotettu osoitteella</translation>
    </message>
    <message>
        <source>Received from</source>
        <translation>Vastaanotettu</translation>
    </message>
    <message>
        <source>Sent to</source>
        <translation>Lähetetty vastaanottajalle</translation>
    </message>
    <message>
        <source>Payment to yourself</source>
        <translation>Maksu itsellesi</translation>
    </message>
    <message>
        <source>Mined</source>
        <translation>Louhittu</translation>
    </message>
    <message>
        <source>watch-only</source>
        <translation>vain katseltava</translation>
    </message>
    <message>
        <source>(n/a)</source>
        <translation>(ei saatavilla)</translation>
    </message>
    <message>
        <source>(no label)</source>
        <translation>(ei nimikettä)</translation>
    </message>
    <message>
        <source>Transaction status. Hover over this field to show number of confirmations.</source>
        <translation>Rahansiirron tila. Siirrä osoitin kentän päälle nähdäksesi vahvistusten lukumäärä.</translation>
    </message>
    <message>
        <source>Date and time that the transaction was received.</source>
        <translation>Rahansiirron vastaanottamisen päivämäärä ja aika.</translation>
    </message>
    <message>
        <source>Type of transaction.</source>
        <translation>Maksutapahtuman tyyppi.</translation>
    </message>
    <message>
        <source>Whether or not a watch-only address is involved in this transaction.</source>
        <translation>Onko rahansiirrossa mukana ainoastaan katseltava osoite vai ei.</translation>
    </message>
    <message>
        <source>User-defined intent/purpose of the transaction.</source>
        <translation>Käyttäjän määrittämä käyttötarkoitus rahansiirrolle.</translation>
    </message>
    <message>
        <source>Amount removed from or added to balance.</source>
        <translation>Saldoon lisätty tai siitä vähennetty määrä.</translation>
    </message>
</context>
<context>
    <name>TransactionView</name>
    <message>
        <source>All</source>
        <translation>Kaikki</translation>
    </message>
    <message>
        <source>Today</source>
        <translation>Tänään</translation>
    </message>
    <message>
        <source>This week</source>
        <translation>Tällä viikolla</translation>
    </message>
    <message>
        <source>This month</source>
        <translation>Tässä kuussa</translation>
    </message>
    <message>
        <source>Last month</source>
        <translation>Viime kuussa</translation>
    </message>
    <message>
        <source>This year</source>
        <translation>Tänä vuonna</translation>
    </message>
    <message>
        <source>Range...</source>
        <translation>Alue...</translation>
    </message>
    <message>
        <source>Received with</source>
        <translation>Vastaanotettu osoitteella</translation>
    </message>
    <message>
        <source>Sent to</source>
        <translation>Lähetetty vastaanottajalle</translation>
    </message>
    <message>
        <source>To yourself</source>
        <translation>Itsellesi</translation>
    </message>
    <message>
        <source>Mined</source>
        <translation>Louhittu</translation>
    </message>
    <message>
        <source>Other</source>
        <translation>Muu</translation>
    </message>
    <message>
        <source>Enter address, transaction id, or label to search</source>
        <translation>Kirjoita osoite, siirron tunniste tai nimiö etsiäksesi</translation>
    </message>
    <message>
        <source>Min amount</source>
        <translation>Minimimäärä</translation>
    </message>
    <message>
        <source>Abandon transaction</source>
        <translation>Hylkää siirto</translation>
    </message>
    <message>
        <source>Increase transaction fee</source>
        <translation>Kasvata siirtokulun määrää</translation>
    </message>
    <message>
        <source>Copy address</source>
        <translation>Kopioi osoite</translation>
    </message>
    <message>
        <source>Copy label</source>
        <translation>Kopioi nimike</translation>
    </message>
    <message>
        <source>Copy amount</source>
        <translation>Kopioi määrä</translation>
    </message>
    <message>
        <source>Copy transaction ID</source>
        <translation>Kopioi transaktion ID</translation>
    </message>
    <message>
        <source>Copy raw transaction</source>
        <translation>Kopioi rahansiirron raakavedos</translation>
    </message>
    <message>
        <source>Copy full transaction details</source>
        <translation>Kopioi rahansiirron täydet yksityiskohdat</translation>
    </message>
    <message>
        <source>Edit label</source>
        <translation>Muokkaa nimeä</translation>
    </message>
    <message>
        <source>Show transaction details</source>
        <translation>Näytä rahansiirron yksityiskohdat</translation>
    </message>
    <message>
        <source>Export Transaction History</source>
        <translation>Vie rahansiirtohistoria</translation>
    </message>
    <message>
        <source>Comma separated file (*.csv)</source>
        <translation>Pilkuilla erotettu tiedosto (*.csv)</translation>
    </message>
    <message>
        <source>Confirmed</source>
        <translation>Vahvistettu</translation>
    </message>
    <message>
        <source>Watch-only</source>
        <translation>Vain katseltava</translation>
    </message>
    <message>
        <source>Date</source>
        <translation>Aika</translation>
    </message>
    <message>
        <source>Type</source>
        <translation>Tyyppi</translation>
    </message>
    <message>
        <source>Label</source>
        <translation>Nimike</translation>
    </message>
    <message>
        <source>Address</source>
        <translation>Osoite</translation>
    </message>
    <message>
        <source>ID</source>
        <translation>ID</translation>
    </message>
    <message>
        <source>Exporting Failed</source>
        <translation>Vienti epäonnistui</translation>
    </message>
    <message>
        <source>There was an error trying to save the transaction history to %1.</source>
        <translation>Rahansiirron historian tallentamisessa tapahtui virhe paikkaan %1.</translation>
    </message>
    <message>
        <source>Exporting Successful</source>
        <translation>Vienti onnistui</translation>
    </message>
    <message>
        <source>The transaction history was successfully saved to %1.</source>
        <translation>Rahansiirron historia tallennettiin onnistuneesti kohteeseen %1.</translation>
    </message>
    <message>
        <source>Range:</source>
        <translation>Alue:</translation>
    </message>
    <message>
        <source>to</source>
        <translation>vastaanottaja</translation>
    </message>
</context>
<context>
    <name>UnitDisplayStatusBarControl</name>
    <message>
        <source>Unit to show amounts in. Click to select another unit.</source>
        <translation>Yksikkö jossa määrät näytetään. Klikkaa valitaksesi toisen yksikön.</translation>
    </message>
</context>
<context>
    <name>WalletFrame</name>
    <message>
        <source>No wallet has been loaded.</source>
        <translation>Lomakkoa ei ole ladattu.</translation>
    </message>
</context>
<context>
    <name>WalletModel</name>
    <message>
        <source>Send Coins</source>
        <translation>Lähetä kolikoita</translation>
    </message>
    <message>
        <source>Increasing transaction fee failed</source>
        <translation>Siirtokulun nosto epäonnistui</translation>
    </message>
    <message>
        <source>Do you want to increase the fee?</source>
        <translation>Haluatko nostaa siirtomaksua?</translation>
    </message>
    <message>
        <source>Current fee:</source>
        <translation>Nykyinen palkkio:</translation>
    </message>
    <message>
        <source>Increase:</source>
        <translation>Korota:</translation>
    </message>
    <message>
        <source>New fee:</source>
        <translation>Uusi palkkio:</translation>
    </message>
    <message>
        <source>Confirm fee bump</source>
        <translation>Vahvista palkkion korotus</translation>
    </message>
    <message>
        <source>Can't sign transaction.</source>
        <translation>Siirtoa ei voida allekirjoittaa.</translation>
    </message>
    <message>
        <source>Could not commit transaction</source>
        <translation>Siirtoa ei voitu tehdä</translation>
    </message>
</context>
<context>
    <name>WalletView</name>
    <message>
        <source>&amp;Export</source>
        <translation>&amp;Vie</translation>
    </message>
    <message>
        <source>Export the data in the current tab to a file</source>
        <translation>Vie auki olevan välilehden tiedot tiedostoon</translation>
    </message>
    <message>
        <source>Backup Wallet</source>
        <translation>Varmuuskopioi lompakko</translation>
    </message>
    <message>
        <source>Wallet Data (*.dat)</source>
        <translation>Lompakkodata (*.dat)</translation>
    </message>
    <message>
        <source>Backup Failed</source>
        <translation>Varmuuskopio epäonnistui</translation>
    </message>
    <message>
        <source>There was an error trying to save the wallet data to %1.</source>
        <translation>Lompakon tallennuksessa tapahtui virhe %1.</translation>
    </message>
    <message>
        <source>Backup Successful</source>
        <translation>Varmuuskopio Onnistui</translation>
    </message>
    <message>
        <source>The wallet data was successfully saved to %1.</source>
        <translation>Lompakko tallennettiin onnistuneesti tiedostoon %1.</translation>
    </message>
</context>
<context>
    <name>bitcoin-core</name>
    <message>
        <source>Options:</source>
        <translation>Asetukset:</translation>
    </message>
    <message>
        <source>Specify data directory</source>
        <translation>Määritä data-hakemisto</translation>
    </message>
    <message>
        <source>Connect to a node to retrieve peer addresses, and disconnect</source>
        <translation>Yhdistä noodiin hakeaksesi naapurien osoitteet ja katkaise yhteys</translation>
    </message>
    <message>
        <source>Specify your own public address</source>
        <translation>Määritä julkinen osoitteesi</translation>
    </message>
    <message>
        <source>Accept command line and JSON-RPC commands</source>
        <translation>Hyväksy merkkipohjaiset- ja JSON-RPC-käskyt</translation>
    </message>
    <message>
        <source>Distributed under the MIT software license, see the accompanying file %s or %s</source>
        <translation>Jaettu MIT -ohjelmistolisenssin alaisuudessa, katso mukana tuleva %s tiedosto tai %s</translation>
    </message>
    <message>
        <source>If &lt;category&gt; is not supplied or if &lt;category&gt; = 1, output all debugging information.</source>
        <translation>Jos &lt;category&gt; on toimittamatta tai jos &lt;category&gt; = 1, tulosta kaikki debug-tieto.</translation>
    </message>
    <message>
        <source>Prune configured below the minimum of %d MiB.  Please use a higher number.</source>
        <translation>Karsinta konfiguroitu alle minimin %d MiB. Käytä surempaa numeroa.</translation>
    </message>
    <message>
        <source>Prune: last wallet synchronisation goes beyond pruned data. You need to -reindex (download the whole blockchain again in case of pruned node)</source>
        <translation>Karsinta: viime lompakon synkronisointi menee karsitun datan taakse. Sinun tarvitsee ajaa -reindex (lataa koko lohkoketju uudelleen tapauksessa jossa karsiva noodi)</translation>
    </message>
    <message>
        <source>Rescans are not possible in pruned mode. You will need to use -reindex which will download the whole blockchain again.</source>
        <translation>Uudelleenskannaukset eivät ole mahdollisia karsivassa tilassa. Sinun täytyy käyttää -reindex joka lataa koko lohkoketjun uudelleen.</translation>
    </message>
    <message>
        <source>Error: A fatal internal error occurred, see debug.log for details</source>
        <translation>Virhe: Kriittinen sisäinen virhe kohdattiin, katso debug.log lisätietoja varten</translation>
    </message>
    <message>
        <source>Fee (in %s/kB) to add to transactions you send (default: %s)</source>
        <translation>Kulu (muodossa %s/kB) joka lisätään rahansiirtoihin joita lähetät (oletus: %s)</translation>
    </message>
    <message>
        <source>Pruning blockstore...</source>
        <translation>Karsitaan lohkovarastoa...</translation>
    </message>
    <message>
        <source>Run in the background as a daemon and accept commands</source>
        <translation>Aja taustalla daemonina ja hyväksy komennot</translation>
    </message>
    <message>
        <source>Unable to start HTTP server. See debug log for details.</source>
        <translation>HTTP-palvelinta ei voitu käynnistää. Katso debug-lokista lisätietoja.</translation>
    </message>
    <message>
        <source>Litecoin Core</source>
        <translation>Litecoin-ydin</translation>
    </message>
    <message>
        <source>The %s developers</source>
        <translation>%s kehittäjät</translation>
    </message>
    <message>
        <source>A fee rate (in %s/kB) that will be used when fee estimation has insufficient data (default: %s)</source>
        <translation>Kulusuhde (%s/kt) jota käytetään, kun kulun arviointiin tarvittava tietomäärä ei riitä (oletus: %s)</translation>
    </message>
    <message>
        <source>Accept relayed transactions received from whitelisted peers even when not relaying transactions (default: %d)</source>
        <translation>Hyväksy valkolistatuilta vertaisilta vastaanotetut, välitetyt siirrot silloinkin, kun siirtojen välitys ei ole käytössä (oletus: %d)</translation>
    </message>
    <message>
        <source>Bind to given address and always listen on it. Use [host]:port notation for IPv6</source>
        <translation>Kytkeydy annettuun osoitteeseen ja pidä linja aina auki. Käytä [host]:portin merkintätapaa IPv6:lle.</translation>
    </message>
    <message>
        <source>Cannot obtain a lock on data directory %s. %s is probably already running.</source>
        <translation>Ei voida lukita data-hakemistoa %s. %s on luultavasti jo käynnissä.</translation>
    </message>
    <message>
        <source>Delete all wallet transactions and only recover those parts of the blockchain through -rescan on startup</source>
        <translation>Poista kaikki lompakon rahasiirrot ja palauta vain määrätyt osat lohkoketjusta -rescan -valitsimella käynnistyksen yhteydessä.</translation>
    </message>
    <message>
        <source>Error reading %s! All keys read correctly, but transaction data or address book entries might be missing or incorrect.</source>
        <translation>Virhe luettaessa %s! Avaimet luetttiin oikein, mutta rahansiirtotiedot tai osoitekirjan sisältö saattavat olla puutteellisia tai vääriä.</translation>
    </message>
    <message>
        <source>Execute command when a wallet transaction changes (%s in cmd is replaced by TxID)</source>
        <translation>Suorita käsky kun lompakossa rahansiirto muuttuu (%s cmd on vaihdettu TxID kanssa)</translation>
    </message>
    <message>
        <source>Extra transactions to keep in memory for compact block reconstructions (default: %u)</source>
        <translation>Muistissa pidettävien rahansiirtojen määrä tiiviiden lohkojen muodostusta varten (oletus: %u)</translation>
    </message>
    <message>
        <source>If this block is in the chain assume that it and its ancestors are valid and potentially skip their script verification (0 to verify all, default: %s, testnet: %s)</source>
        <translation>Jos tämä lohko on ketjussa, oleta lohkon sekä sen edeltäjien olevan kelvollisia ja mahdollisesti ohita niiden skriptin vahvistus (0 vahvistaa kaiken, oletus: %s, testnet: %s)</translation>
    </message>
    <message>
        <source>Please check that your computer's date and time are correct! If your clock is wrong, %s will not work properly.</source>
        <translation>Tarkistathan että tietokoneesi päivämäärä ja kellonaika ovat oikeassa! Jos kellosi on väärässä, %s ei toimi oikein.</translation>
    </message>
    <message>
        <source>Please contribute if you find %s useful. Visit %s for further information about the software.</source>
        <translation>Ole hyvä ja avusta, jos %s on mielestäsi hyödyllinen. Vieraile %s saadaksesi lisää tietoa ohjelmistosta.</translation>
    </message>
    <message>
        <source>Query for peer addresses via DNS lookup, if low on addresses (default: 1 unless -connect used)</source>
        <translation>Pyydä vertaisten osoitteita DNS-kyselyjen avulla, mikäli osoitteita on vähän (oletus: 1, ellei -connect valitsinta käytetä)</translation>
    </message>
    <message>
        <source>Set lowest fee rate (in %s/kB) for transactions to be included in block creation. (default: %s)</source>
        <translation>Aseta lohkon luonnissa lisättävien siirtojen vähimmäispalkkion suhde (%s/kt) (oletus: %s)</translation>
    </message>
    <message>
        <source>Set the number of script verification threads (%u to %d, 0 = auto, &lt;0 = leave that many cores free, default: %d)</source>
        <translation>Aseta script varmistuksen threadien lukumäärä (%u - %d, 0= auto, &lt;0 = jätä näin monta ydintä vapaaksi, oletus: %d)</translation>
    </message>
    <message>
        <source>The block database contains a block which appears to be from the future. This may be due to your computer's date and time being set incorrectly. Only rebuild the block database if you are sure that your computer's date and time are correct</source>
        <translation>Lohkotietokanta sisältää lohkon, joka vaikuttaa olevan tulevaisuudesta. Tämä saattaa johtua tietokoneesi virheellisesti asetetuista aika-asetuksista. Rakenna lohkotietokanta uudelleen vain jos olet varma, että tietokoneesi päivämäärä ja aika ovat oikein.</translation>
    </message>
    <message>
        <source>This is a pre-release test build - use at your own risk - do not use for mining or merchant applications</source>
        <translation>Tämä on esi-julkaistu kokeiluversio - Käyttö omalla vastuullasi - Ethän käytä louhimiseen tai kauppasovelluksiin.</translation>
    </message>
    <message>
        <source>Unable to replay blocks. You will need to rebuild the database using -reindex-chainstate.</source>
        <translation>Lohkoja ei voida uudelleenlukea. Joulut uudelleenrakentamaan tietokannan käyttämällä -reindex-chainstate -valitsinta.</translation>
    </message>
    <message>
        <source>Unable to rewind the database to a pre-fork state. You will need to redownload the blockchain</source>
        <translation>Tietokantaa ei onnistuttu palauttamaan tilaan ennen haarautumista. Lohkoketju pitää ladata uudestaan.</translation>
    </message>
    <message>
        <source>Use UPnP to map the listening port (default: 1 when listening and no -proxy)</source>
        <translation>Käytä UPnP:ta kuuntelevan portin kartoitukseen (oletus: 1 kun kuunnellaan ja -proxy ei käytössä)</translation>
    </message>
    <message>
        <source>Warning: The network does not appear to fully agree! Some miners appear to be experiencing issues.</source>
        <translation>Varoitus: Tietoverkko ei ole sovussa! Luohijat näyttävät kokevan virhetilanteita.</translation>
    </message>
    <message>
        <source>Warning: We do not appear to fully agree with our peers! You may need to upgrade, or other nodes may need to upgrade.</source>
        <translation>Varoitus: Olemme ristiriidassa vertaisten kanssa! Sinun tulee päivittää tai toisten solmujen tulee päivitää.</translation>
    </message>
    <message>
        <source>Whether to save the mempool on shutdown and load on restart (default: %u)</source>
        <translation>Tallennetaanko muistivaranto sulkemisen yhteydessä ja ladataanko se käynnistyksessä (oletus: %u)</translation>
    </message>
    <message>
        <source>%d of last 100 blocks have unexpected version</source>
        <translation>%d viimeisestä 100 lohkosta sisälsi odottamattoman versiotiedon</translation>
    </message>
    <message>
        <source>%s corrupt, salvage failed</source>
        <translation>%s korruptoitunut, korjaaminen epäonnistui</translation>
    </message>
    <message>
        <source>-maxmempool must be at least %d MB</source>
        <translation>-maxmempool on oltava vähintään %d MB</translation>
    </message>
    <message>
        <source>&lt;category&gt; can be:</source>
        <translation>&lt;category&gt; voi olla:</translation>
    </message>
    <message>
        <source>Accept connections from outside (default: 1 if no -proxy or -connect)</source>
        <translation>Hyväksy yhteyksiä ulkopuolelta (vakioasetus: 1 jos -proxy tai -connect ei määritelty)</translation>
    </message>
    <message>
        <source>Attempt to recover private keys from a corrupt wallet on startup</source>
        <translation>Yritä palauttaa yksityiset avaimet korruptoituneesta lompakosta käynnistyksen yhteydessä</translation>
    </message>
    <message>
        <source>Block creation options:</source>
        <translation>Lohkon luonnin asetukset:</translation>
    </message>
    <message>
        <source>Cannot resolve -%s address: '%s'</source>
        <translation>-%s -osoitteen '%s' selvittäminen epäonnistui</translation>
    </message>
    <message>
        <source>Connection options:</source>
        <translation>Yhteyden valinnat:</translation>
    </message>
    <message>
        <source>Copyright (C) %i-%i</source>
        <translation>Tekijänoikeus (C) %i-%i</translation>
    </message>
    <message>
        <source>Corrupted block database detected</source>
        <translation>Vioittunut lohkotietokanta havaittu</translation>
    </message>
    <message>
        <source>Debugging/Testing options:</source>
        <translation>Debuggaus/Testauksen valinnat:</translation>
    </message>
    <message>
        <source>Do not load the wallet and disable wallet RPC calls</source>
        <translation>Älä lataa lompakkoa ja poista lompakon RPC kutsut</translation>
    </message>
    <message>
        <source>Do you want to rebuild the block database now?</source>
        <translation>Haluatko uudelleenrakentaa lohkotietokannan nyt?</translation>
    </message>
    <message>
        <source>Enable publish raw transaction in &lt;address&gt;</source>
        <translation>Ota rahansiirtojen raakavedosten julkaisu käyttöön osoitteessa &lt;address&gt;</translation>
    </message>
    <message>
        <source>Enable transaction replacement in the memory pool (default: %u)</source>
        <translation>Ota rahansiirron korvaaminen käyttöön muistivarannossa (oletus: %u)</translation>
    </message>
    <message>
        <source>Error creating %s: You can't create non-HD wallets with this version.</source>
        <translation>Virhe luodessa %s: Et voi luoda ei-HD lompakkoja tällä versiolla.</translation>
    </message>
    <message>
        <source>Error initializing block database</source>
        <translation>Virhe alustaessa lohkotietokantaa</translation>
    </message>
    <message>
        <source>Error initializing wallet database environment %s!</source>
        <translation>Virhe alustaessa lompakon tietokantaympäristöä %s!</translation>
    </message>
    <message>
        <source>Error loading %s</source>
        <translation>Virhe ladattaessa %s</translation>
    </message>
    <message>
        <source>Error loading %s: Wallet corrupted</source>
        <translation>Virhe ladattaessa %s: Lompakko vioittunut</translation>
    </message>
    <message>
        <source>Error loading %s: Wallet requires newer version of %s</source>
        <translation>Virhe ladattaessa %s: Tarvitset uudemman %s -version</translation>
    </message>
    <message>
        <source>Error loading block database</source>
        <translation>Virhe avattaessa lohkoketjua</translation>
    </message>
    <message>
        <source>Error opening block database</source>
        <translation>Virhe avattaessa lohkoindeksiä</translation>
    </message>
    <message>
        <source>Error: Disk space is low!</source>
        <translation>Varoitus: Levytila on vähissä!</translation>
    </message>
    <message>
        <source>Failed to listen on any port. Use -listen=0 if you want this.</source>
        <translation>Ei onnistuttu kuuntelemaan missään portissa. Käytä -listen=0 jos haluat tätä.</translation>
    </message>
    <message>
        <source>Importing...</source>
        <translation>Tuodaan...</translation>
    </message>
    <message>
        <source>Incorrect or no genesis block found. Wrong datadir for network?</source>
        <translation>Virheellinen tai olematon alkulohko löydetty. Väärä data-hakemisto verkolle?</translation>
    </message>
    <message>
        <source>Initialization sanity check failed. %s is shutting down.</source>
        <translation>Alustava järkevyyden tarkistus epäonnistui. %s sulkeutuu.</translation>
    </message>
    <message>
        <source>Invalid amount for -%s=&lt;amount&gt;: '%s'</source>
        <translation>Virheellinen määrä -%s=&lt;amount&gt;: '%s'</translation>
    </message>
    <message>
        <source>Invalid amount for -discardfee=&lt;amount&gt;: '%s'</source>
        <translation>Virheellinen määrä -discardfee=&lt;amount&gt;: '%s'</translation>
    </message>
    <message>
        <source>Invalid amount for -fallbackfee=&lt;amount&gt;: '%s'</source>
        <translation>Virheellinen määrä -fallbackfee=&lt;amount&gt;: '%s'</translation>
    </message>
    <message>
        <source>Keep the transaction memory pool below &lt;n&gt; megabytes (default: %u)</source>
        <translation>Pidä siirtojen muistivaranto alle &lt;n&gt; megatavun (oletus: %u)</translation>
    </message>
    <message>
        <source>Loading P2P addresses...</source>
        <translation>Ladataan P2P-vertaisten osoitteita...</translation>
    </message>
    <message>
        <source>Loading banlist...</source>
        <translation>Ladataan kieltolistaa...</translation>
    </message>
    <message>
        <source>Location of the auth cookie (default: data dir)</source>
        <translation>Todennusevästeen sijainti (oletus: datahakemisto)</translation>
    </message>
    <message>
        <source>Not enough file descriptors available.</source>
        <translation>Ei tarpeeksi tiedostomerkintöjä vapaana.</translation>
    </message>
    <message>
        <source>Only connect to nodes in network &lt;net&gt; (ipv4, ipv6 or onion)</source>
        <translation>Yhdistä vain solmukohtiin &lt;net&gt;-verkossa (ipv4, ipv6 tai onion)</translation>
    </message>
    <message>
        <source>Print this help message and exit</source>
        <translation>Näytä tämä ohjeviesti ja poistu</translation>
    </message>
    <message>
        <source>Print version and exit</source>
        <translation>Näytä versio ja poistu.</translation>
    </message>
    <message>
        <source>Prune cannot be configured with a negative value.</source>
        <translation>Karsintaa ei voi toteuttaa negatiivisella arvolla.</translation>
    </message>
    <message>
        <source>Prune mode is incompatible with -txindex.</source>
        <translation>Karsittu tila ei ole yhteensopiva -txindex:n kanssa.</translation>
    </message>
    <message>
        <source>Rebuild chain state and block index from the blk*.dat files on disk</source>
        <translation>Muodosta ketjun tila ja lohkoindeksi levyllä olevista blk*.dat -tiedostoista</translation>
    </message>
    <message>
        <source>Rebuild chain state from the currently indexed blocks</source>
        <translation>Muodosta ketjun tila tällä hetkellä indeksoiduista lohkoista</translation>
    </message>
    <message>
        <source>Rewinding blocks...</source>
        <translation>Varmistetaan lohkoja...</translation>
    </message>
    <message>
        <source>Set database cache size in megabytes (%d to %d, default: %d)</source>
        <translation>Aseta tietokannan välimuistin koko megatavuissa (%d - %d, oletus: %d</translation>
    </message>
    <message>
        <source>Specify wallet file (within data directory)</source>
        <translation>Aseta lompakkotiedosto (data-hakemiston sisällä)</translation>
    </message>
    <message>
        <source>The source code is available from %s.</source>
        <translation>Lähdekoodi löytyy %s.</translation>
    </message>
    <message>
        <source>Transaction fee and change calculation failed</source>
        <translation>Siirtokulun ja vaihtorahan laskenta epäonnistui</translation>
    </message>
    <message>
        <source>Unable to bind to %s on this computer. %s is probably already running.</source>
        <translation>Kytkeytyminen kohteeseen %s ei onnistu tällä tietokoneella. %s on luultavasti jo käynnissä.</translation>
    </message>
    <message>
        <source>Unsupported argument -benchmark ignored, use -debug=bench.</source>
        <translation>Argumenttia -benchmark ei tueta, käytä -debug=bench.</translation>
    </message>
    <message>
        <source>Unsupported argument -debugnet ignored, use -debug=net.</source>
        <translation>Argumenttia -debugnet ei tueta, käytä -debug=net.</translation>
    </message>
    <message>
        <source>Unsupported argument -tor found, use -onion.</source>
        <translation>Argumenttia -tor ei tueta, käytä -onion.</translation>
    </message>
    <message>
        <source>Unsupported logging category %s=%s.</source>
        <translation>Lokikategoriaa %s=%s ei tueta.</translation>
    </message>
    <message>
        <source>Upgrading UTXO database</source>
        <translation>Päivitetään UTXO-tietokantaa</translation>
    </message>
    <message>
        <source>Use UPnP to map the listening port (default: %u)</source>
        <translation>Käytä UPnP:ta kuuntelevan portin kartoittamiseen (oletus: %u)</translation>
    </message>
    <message>
        <source>Use the test chain</source>
        <translation>Käytä testiketjua</translation>
    </message>
    <message>
        <source>Verifying blocks...</source>
        <translation>Varmistetaan lohkoja...</translation>
    </message>
    <message>
        <source>Wallet debugging/testing options:</source>
        <translation>Lompakon debug- ja testausvalinnat:</translation>
    </message>
    <message>
        <source>Wallet needed to be rewritten: restart %s to complete</source>
        <translation>Lompakko tarvitsee uudelleenkirjoittaa: käynnistä %s uudelleen</translation>
    </message>
    <message>
        <source>Wallet options:</source>
        <translation>Lompakon valinnat:</translation>
    </message>
    <message>
        <source>Allow JSON-RPC connections from specified source. Valid for &lt;ip&gt; are a single IP (e.g. 1.2.3.4), a network/netmask (e.g. 1.2.3.4/255.255.255.0) or a network/CIDR (e.g. 1.2.3.4/24). This option can be specified multiple times</source>
        <translation>Salli JSON-RPC-yhteydet määritetystä lähteestä. Kelvolliset arvot &lt;ip&gt; ovat yksittäinen IP (esim. 1.2.3.4), verkko/verkkomaski (esim. 1.2.3.4/255.255.255.0) tai verkko/luokaton reititys (esim. 1.2.3.4/24). Tätä valintatapaa voidaan käyttää useita kertoja</translation>
    </message>
    <message>
        <source>Bind to given address and whitelist peers connecting to it. Use [host]:port notation for IPv6</source>
        <translation>Kytkeydy osoitteeseen ja valkolistaa siihen yhdistävät vertaiset. Käytä [isäntä]:portti -merkintätapaa IPv6:lle</translation>
    </message>
    <message>
        <source>Create new files with system default permissions, instead of umask 077 (only effective with disabled wallet functionality)</source>
        <translation>Luo uudet tiedostot järjestelmän oletusoikeuksilla, älä umask 077:llä (toimii vain, jos lompakkotoiminto on poissa käytöstä)</translation>
    </message>
    <message>
        <source>Discover own IP addresses (default: 1 when listening and no -externalip or -proxy)</source>
        <translation>Paljasta omat IP-osoitteet (oletus: 1 kun kuunnellaan ja -externalip tai -proxy ei ole käytössä)</translation>
    </message>
    <message>
        <source>Error: Listening for incoming connections failed (listen returned error %s)</source>
        <translation>Virhe: Saapuvien yhteyksien kuuntelu epäonnistui (kuuntelu palautti virheen %s)</translation>
    </message>
    <message>
        <source>Execute command when a relevant alert is received or we see a really long fork (%s in cmd is replaced by message)</source>
        <translation>Aja komento kun olennainen hälytys vastaanotetaan tai nähdään todella pitkä haara (%s komennossa korvataan viestillä)</translation>
    </message>
    <message>
        <source>Fees (in %s/kB) smaller than this are considered zero fee for relaying, mining and transaction creation (default: %s)</source>
        <translation>Tätä pienempiä palkkioita (%s/kt) kohdellaan väittäessä, louhittaessa ja siirtoja luodessa nollana (oletus: %s)</translation>
    </message>
    <message>
        <source>If paytxfee is not set, include enough fee so transactions begin confirmation on average within n blocks (default: %u)</source>
        <translation>Mikäli paytxfee -valitsinta ei ole asetettu, sisällytä riittävä maksu, jotta siirron vahvistus alkaa keskimäärin n lohkon sisällä (oletus: %u)</translation>
    </message>
    <message>
        <source>Maximum size of data in data carrier transactions we relay and mine (default: %u)</source>
        <translation>Suurin tietoa kantavien rahasiirtojen tietomäärä, joita välitetään ja louhitaan (oletus: %u)</translation>
    </message>
    <message>
        <source>Randomize credentials for every proxy connection. This enables Tor stream isolation (default: %u)</source>
        <translation>Satunnaista tunnisteet jokaiselle välityspalvelinyhteydelle. Tämä mahdollistaa Tor -virran eristämisen (oletus: %u)</translation>
    </message>
    <message>
        <source>The transaction amount is too small to send after the fee has been deducted</source>
        <translation>Siirtomäärä on liian pieni lähetettäväksi kulun vähentämisen jälkeen.</translation>
    </message>
    <message>
        <source>Whitelisted peers cannot be DoS banned and their transactions are always relayed, even if they are already in the mempool, useful e.g. for a gateway</source>
        <translation>Valkolistattuja vertaisia eivät voi DoS -estää, joten niiden siirrot välitetään aina, myös silloin, kun ne ovat jo muistivarannossa. Hyödyllinen esim. yhdyskäytävälle</translation>
    </message>
    <message>
        <source>You need to rebuild the database using -reindex to go back to unpruned mode.  This will redownload the entire blockchain</source>
        <translation>Palataksesi karsimattomaan tilaan joudut uudelleenrakentamaan tietokannan -reindex -valinnalla. Tämä lataa koko lohkoketjun uudestaan.</translation>
    </message>
    <message>
        <source>(default: %u)</source>
        <translation>(oletus: %u)</translation>
    </message>
    <message>
        <source>Accept public REST requests (default: %u)</source>
        <translation>Hyväksy julkisia REST-pyyntöjä (oletus: %u)</translation>
    </message>
    <message>
        <source>Automatically create Tor hidden service (default: %d)</source>
        <translation>Luo Tor-salattu palvelu automaattisesti (oletus: %d)</translation>
    </message>
    <message>
        <source>Connect through SOCKS5 proxy</source>
        <translation>Yhdistä SOCKS5 proxin kautta</translation>
    </message>
    <message>
        <source>Error loading %s: You can't disable HD on an already existing HD wallet</source>
        <translation>Virhe ladattaessa %s: Et voi poistaa HD-ominaisuutta jo olemassa olevasta HD-lompakosta.</translation>
    </message>
    <message>
        <source>Error reading from database, shutting down.</source>
        <translation>Virheitä tietokantaa luettaessa, ohjelma pysäytetään.</translation>
    </message>
    <message>
        <source>Imports blocks from external blk000??.dat file on startup</source>
        <translation>Tuo lohkot ulkoisesta blk000??.dat -tiedostosta käynnistettäessä</translation>
    </message>
    <message>
        <source>Information</source>
        <translation>Tietoa</translation>
    </message>
    <message>
        <source>Invalid -onion address or hostname: '%s'</source>
        <translation>Virheellinen -onion osoite tai isäntänimi: '%s'</translation>
    </message>
    <message>
        <source>Invalid -proxy address or hostname: '%s'</source>
        <translation>Virheellinen -proxy osoite tai isäntänimi: '%s'</translation>
    </message>
    <message>
        <source>Invalid amount for -paytxfee=&lt;amount&gt;: '%s' (must be at least %s)</source>
        <translation>Kelvoton määrä argumentille -paytxfee=&lt;amount&gt;: '%s' (pitää olla vähintään %s)</translation>
    </message>
    <message>
        <source>Invalid netmask specified in -whitelist: '%s'</source>
        <translation>Kelvoton verkkopeite määritelty argumentissa -whitelist: '%s'</translation>
    </message>
    <message>
        <source>Keep at most &lt;n&gt; unconnectable transactions in memory (default: %u)</source>
        <translation>Pidä enimmillään &lt;n&gt; yhdistämiskelvotonta rahansiirtoa muistissa (oletus: %u)</translation>
    </message>
    <message>
        <source>Need to specify a port with -whitebind: '%s'</source>
        <translation>Pitää määritellä portti argumentilla -whitebind: '%s'</translation>
    </message>
    <message>
        <source>Node relay options:</source>
        <translation>Välityssolmukohdan asetukset:</translation>
    </message>
    <message>
        <source>RPC server options:</source>
        <translation>RPC-palvelimen valinnat:</translation>
    </message>
    <message>
        <source>Reducing -maxconnections from %d to %d, because of system limitations.</source>
        <translation>Vähennetään -maxconnections arvoa %d:stä %d:hen järjestelmän rajoitusten vuoksi.</translation>
    </message>
    <message>
        <source>Rescan the block chain for missing wallet transactions on startup</source>
        <translation>Uudelleenskannaa lohkoketju käynnistyksen yhteydessä puuttuvien lompakon rahansiirtojen vuoksi</translation>
    </message>
    <message>
        <source>Send trace/debug info to console instead of debug.log file</source>
        <translation>Lähetä jäljitys/debug-tieto konsoliin, debug.log-tiedoston sijaan</translation>
    </message>
    <message>
        <source>Show all debugging options (usage: --help -help-debug)</source>
        <translation>Näytä kaikki debuggaus valinnat: (käyttö: --help -help-debug)</translation>
    </message>
    <message>
        <source>Shrink debug.log file on client startup (default: 1 when no -debug)</source>
        <translation>Pienennä debug.log tiedosto käynnistyksen yhteydessä (vakioasetus: 1 kun ei -debug)</translation>
    </message>
    <message>
        <source>Signing transaction failed</source>
        <translation>Siirron vahvistus epäonnistui</translation>
    </message>
    <message>
        <source>The transaction amount is too small to pay the fee</source>
        <translation>Rahansiirron määrä on liian pieni kattaakseen maksukulun</translation>
    </message>
    <message>
        <source>This is experimental software.</source>
        <translation>Tämä on ohjelmistoa kokeelliseen käyttöön.</translation>
    </message>
    <message>
        <source>Tor control port password (default: empty)</source>
        <translation>Tor-hallintaportin salasana (oletus: tyhjä)</translation>
    </message>
    <message>
        <source>Tor control port to use if onion listening enabled (default: %s)</source>
        <translation>Tor-hallintaportti jota käytetään jos onion-kuuntelu on käytössä (oletus: %s)</translation>
    </message>
    <message>
        <source>Transaction amount too small</source>
        <translation>Siirtosumma liian pieni</translation>
    </message>
    <message>
        <source>Transaction too large for fee policy</source>
        <translation>Rahansiirto on liian suuri maksukulukäytännölle</translation>
    </message>
    <message>
        <source>Transaction too large</source>
        <translation>Siirtosumma liian iso</translation>
    </message>
    <message>
        <source>Unable to bind to %s on this computer (bind returned error %s)</source>
        <translation>Kytkeytyminen kohteeseen %s ei onnistunut tällä tietokonella (kytkeytyminen palautti virheen %s)</translation>
    </message>
    <message>
        <source>Upgrade wallet to latest format on startup</source>
        <translation>Päivitä lompakko viimeisimpään formaattiin käynnistyksen yhteydessä</translation>
    </message>
    <message>
        <source>Username for JSON-RPC connections</source>
        <translation>Käyttäjätunnus JSON-RPC-yhteyksille</translation>
    </message>
    <message>
        <source>Verifying wallet(s)...</source>
        <translation>Varmistetaan lompakko(ja)...</translation>
    </message>
    <message>
        <source>Warning</source>
        <translation>Varoitus</translation>
    </message>
    <message>
        <source>Warning: unknown new rules activated (versionbit %i)</source>
        <translation>Varoitus: tuntemattomia uusia sääntöjä aktivoitu (versiobitti %i)</translation>
    </message>
    <message>
        <source>Whether to operate in a blocks only mode (default: %u)</source>
        <translation>Toimitaanko tilassa jossa ainoastaan lohkot sallitaan (oletus: %u)</translation>
    </message>
    <message>
        <source>You need to rebuild the database using -reindex to change -txindex</source>
        <translation>Sinun tulee uudelleenrakentaa tietokanta -reindex -valitsimella vaihtaaksesi -txindex -arvoa</translation>
    </message>
    <message>
        <source>Zapping all transactions from wallet...</source>
        <translation>Tyhjennetään kaikki rahansiirrot lompakosta....</translation>
    </message>
    <message>
        <source>ZeroMQ notification options:</source>
        <translation>ZeroMQ-ilmoitusasetukset:</translation>
    </message>
    <message>
        <source>Password for JSON-RPC connections</source>
        <translation>Salasana JSON-RPC-yhteyksille</translation>
    </message>
    <message>
        <source>Execute command when the best block changes (%s in cmd is replaced by block hash)</source>
        <translation>Suorita käsky kun paras lohko muuttuu (%s cmd on vaihdettu block hashin kanssa)</translation>
    </message>
    <message>
        <source>Allow DNS lookups for -addnode, -seednode and -connect</source>
        <translation>Salli DNS kyselyt -addnode, -seednode ja -connect yhteydessä</translation>
    </message>
    <message>
        <source>-maxtxfee is set very high! Fees this large could be paid on a single transaction.</source>
        <translation>-maxtxfee on asetettu erittäin suureksi! Tämänkokoisia kuluja saatetaan maksaa yhdessä rahansiirrossa.</translation>
    </message>
    <message>
        <source>Do not keep transactions in the mempool longer than &lt;n&gt; hours (default: %u)</source>
        <translation>Älä pidä rahansiirtoja muistivarannoissa kauemmin kuin &lt;n&gt; tuntia (oletus: %u)</translation>
    </message>
    <message>
        <source>Error loading %s: You can't enable HD on an already existing non-HD wallet</source>
        <translation>Virhe ladattaessa %s: Et voi ottaa HD:ta käyttöön jo olemassa olevalle ei-HD -lompakolle.</translation>
    </message>
    <message>
        <source>Error loading wallet %s. -wallet parameter must only specify a filename (not a path).</source>
        <translation>Virhe ladattaessa lompakkoa %s. -wallet -valitsimen pitää osoittaa tiedostonimeen (ei polkuun).</translation>
    </message>
    <message>
        <source>Force relay of transactions from whitelisted peers even if they violate local relay policy (default: %d)</source>
        <translation>Pakota rahansiirtojen välitys valkolistatuilta vertaisilta, vaikka ne rikkoisivatkin paikallisia välitysmääräyksiä (oletus: %d)</translation>
    </message>
    <message>
        <source>How thorough the block verification of -checkblocks is (0-4, default: %u)</source>
        <translation>Kuinka läpikäyvä lohkojen -checkblocks -todennus on (0-4, oletus: %u)</translation>
    </message>
    <message>
        <source>Number of seconds to keep misbehaving peers from reconnecting (default: %u)</source>
        <translation>Kuinka monta sekuntia huonosti käyttäytyviä vertaisia estetään yhdistämästä (oletus: %u)</translation>
    </message>
    <message>
        <source>Output debugging information (default: %u, supplying &lt;category&gt; is optional)</source>
        <translation>Tulosta debuggaustieto (oletus: %u, annettu &lt;category&gt; valinnainen)</translation>
    </message>
    <message>
        <source>Tries to keep outbound traffic under the given target (in MiB per 24h), 0 = no limit (default: %d)</source>
        <translation>Pyrkii pitämään lähtevän liikenteen alle annetun tavoitetteen (megatavuina 24 tunnissa). 0 = ei rajaa (oletus: %d)</translation>
    </message>
    <message>
        <source>Unsupported argument -socks found. Setting SOCKS version isn't possible anymore, only SOCKS5 proxies are supported.</source>
        <translation>Ei tuettu argumentti -socks löytynyt. SOCKS -version asetusta ei enää tueta, ainoastaan SOCKS5 -välityspalvelimet on tuettu.</translation>
    </message>
    <message>
        <source>Unsupported argument -whitelistalwaysrelay ignored, use -whitelistrelay and/or -whitelistforcerelay.</source>
        <translation>Argumenttia -whitelistalwaysrelay ei tueta ja se ohitettiin. Käytä -whitelistrelay ja/tai -whitelistforcerelay.</translation>
    </message>
    <message>
        <source>Use separate SOCKS5 proxy to reach peers via Tor hidden services (default: %s)</source>
        <translation>Käytä erillistä SOCKS5-proxyä tavoittaaksesi vertaisia Tor-piilopalveluiden kautta (oletus: %s)</translation>
    </message>
    <message>
        <source>Warning: Unknown block versions being mined! It's possible unknown rules are in effect</source>
        <translation>Varoitus: Tuntemattomia lohkoversioita louhitaan! Tuntemattomia sääntöjä saattaa olla voimassa</translation>
    </message>
    <message>
        <source>%s is set very high!</source>
        <translation>%s on asetettu todella korkeaksi!</translation>
    </message>
    <message>
        <source>(default: %s)</source>
        <translation>(oletus: %s)</translation>
    </message>
    <message>
        <source>Always query for peer addresses via DNS lookup (default: %u)</source>
        <translation>Pyydä vertaisten osoitteita aina DNS-kyselyjen avulla (oletus: %u)</translation>
    </message>
    <message>
        <source>Error loading wallet %s. -wallet filename must be a regular file.</source>
        <translation>Virhe ladattaessa lompakkoa %s. -wallet tiedostonimen pitää osoittaa tavalliseen tiedostoon.</translation>
    </message>
    <message>
        <source>Error loading wallet %s. Duplicate -wallet filename specified.</source>
        <translation>Virhe ladattaessa lompakkoa %s. -wallet -tiedostonimi esiintyy useaan kertaan.</translation>
    </message>
    <message>
        <source>Error loading wallet %s. Invalid characters in -wallet filename.</source>
        <translation>Virhe ladattaessa lompakkoa %s. -wallet tiedostonimi sisältää virheellisiä merkkejä.</translation>
    </message>
    <message>
        <source>How many blocks to check at startup (default: %u, 0 = all)</source>
        <translation>Kuinka monta lohkoa tarkistetaan käynnistyksessä (oletus: %u, 0 = kaikki)</translation>
    </message>
    <message>
        <source>Include IP addresses in debug output (default: %u)</source>
        <translation>Sisällytä IP-osoitteet virheenkorjauslokissa (oletus: %u)</translation>
    </message>
    <message>
        <source>Keypool ran out, please call keypoolrefill first</source>
        <translation>Avainallas tyhjentyi, ole hyvä ja kutsu keypoolrefill ensin</translation>
    </message>
    <message>
        <source>Listen for JSON-RPC connections on &lt;port&gt; (default: %u or testnet: %u)</source>
        <translation>Kuuntele JSON-RPC-yhteyksiä portissa &lt;port&gt; (oletus: %u tai testnet: %u)</translation>
    </message>
    <message>
        <source>Listen for connections on &lt;port&gt; (default: %u or testnet: %u)</source>
        <translation>Kuuntele yhteyksiä portissa &lt;port&gt; (oletus: %u tai testnet: %u)</translation>
    </message>
    <message>
        <source>Maintain at most &lt;n&gt; connections to peers (default: %u)</source>
        <translation>Ylläpidä enimmillään &lt;n&gt; yhteyttä vertaisiin (oletus: %u)</translation>
    </message>
    <message>
        <source>Make the wallet broadcast transactions</source>
        <translation>Aseta lompakko kuuluttamaan rahansiirtoja</translation>
    </message>
    <message>
        <source>Maximum per-connection receive buffer, &lt;n&gt;*1000 bytes (default: %u)</source>
        <translation>Maksimi yhteyttä kohden käytettävä vastaanottopuskurin koko, &lt;n&gt;*1000 tavua (oletus: %u)</translation>
    </message>
    <message>
        <source>Maximum per-connection send buffer, &lt;n&gt;*1000 bytes (default: %u)</source>
        <translation>Maksimi yhteyttä kohden käytettävä lähetyspuskurin koko, &lt;n&gt;*1000 tavua (oletus: %u)</translation>
    </message>
    <message>
        <source>Prepend debug output with timestamp (default: %u)</source>
        <translation>Lisää debug-tietojen alkuun aikaleimat (oletus: %u)</translation>
    </message>
    <message>
        <source>Relay and mine data carrier transactions (default: %u)</source>
        <translation>Välitä ja louhi dataa kantavia rahansiirtoja (oletus: %u)</translation>
    </message>
    <message>
        <source>Relay non-P2SH multisig (default: %u)</source>
        <translation>Välitä ei-P2SH-multisig (oletus: %u)</translation>
    </message>
    <message>
        <source>Set key pool size to &lt;n&gt; (default: %u)</source>
        <translation>Aseta avainaltaan kooksi &lt;n&gt; (oletus: %u)</translation>
    </message>
    <message>
        <source>Set maximum BIP141 block weight (default: %d)</source>
        <translation>Aseta suurin BIP141-lohkopaino (oletus: %d)</translation>
    </message>
    <message>
        <source>Set the number of threads to service RPC calls (default: %d)</source>
        <translation>Aseta RPC-kutsujen palvelemiseen tarkoitettujen säikeiden lukumäärä (oletus: %d)</translation>
    </message>
    <message>
        <source>Specify configuration file (default: %s)</source>
        <translation>Määritä asetustiedosto (oletus: %s)</translation>
    </message>
    <message>
        <source>Specify connection timeout in milliseconds (minimum: 1, default: %d)</source>
        <translation>Määritä yhteyden aikakatkaisu millisekunneissa (minimi: 1, oletus: %d)</translation>
    </message>
    <message>
        <source>Specify pid file (default: %s)</source>
        <translation>Määritä pid-tiedosto (oletus: %s)</translation>
    </message>
    <message>
        <source>Spend unconfirmed change when sending transactions (default: %u)</source>
        <translation>Käytä vahvistamattomia vaihtorahoja lähetettäessä rahansiirtoja (oletus: %u)</translation>
    </message>
    <message>
        <source>Starting network threads...</source>
        <translation>Käynnistetään verkkoa...</translation>
    </message>
    <message>
        <source>This is the minimum transaction fee you pay on every transaction.</source>
        <translation>Tämä on jokaisesta siirrosta maksettava vähimmäismaksu.</translation>
    </message>
    <message>
        <source>This is the transaction fee you will pay if you send a transaction.</source>
        <translation>Tämä on lähetyksestä maksettava maksu jonka maksat</translation>
    </message>
    <message>
        <source>Threshold for disconnecting misbehaving peers (default: %u)</source>
        <translation>Aikaväli sopimattomien vertaisten yhteyksien katkaisuun (oletus: %u)</translation>
    </message>
    <message>
        <source>Transaction amounts must not be negative</source>
        <translation>Lähetyksen siirtosumman tulee olla positiivinen</translation>
    </message>
    <message>
        <source>Transaction has too long of a mempool chain</source>
        <translation>Maksutapahtumalla on liian pitkä muistialtaan ketju</translation>
    </message>
    <message>
        <source>Transaction must have at least one recipient</source>
        <translation>Lähetyksessä tulee olla ainakin yksi vastaanottaja</translation>
    </message>
    <message>
        <source>Unknown network specified in -onlynet: '%s'</source>
        <translation>Tuntematon verkko -onlynet parametrina: '%s'</translation>
    </message>
    <message>
        <source>Insufficient funds</source>
        <translation>Lompakon saldo ei riitä</translation>
    </message>
    <message>
        <source>Loading block index...</source>
        <translation>Ladataan lohkoindeksiä...</translation>
    </message>
    <message>
        <source>Loading wallet...</source>
        <translation>Ladataan lompakkoa...</translation>
    </message>
    <message>
        <source>Cannot downgrade wallet</source>
        <translation>Et voi päivittää lompakkoasi vanhempaan versioon</translation>
    </message>
    <message>
        <source>Rescanning...</source>
        <translation>Skannataan uudelleen...</translation>
    </message>
    <message>
        <source>Done loading</source>
        <translation>Lataus on valmis</translation>
    </message>
    <message>
        <source>Error</source>
        <translation>Virhe</translation>
    </message>
</context>
</TS><|MERGE_RESOLUTION|>--- conflicted
+++ resolved
@@ -1080,10 +1080,6 @@
         <translation>Portin uudelleenohjaus &amp;UPnP:llä</translation>
     </message>
     <message>
-<<<<<<< HEAD
-        <source>Connect to the Litecoin network through a SOCKS5 proxy.</source>
-        <translation>Yhdistä Litecoin-verkkoon SOCKS5-välityspalvelimen kautta.</translation>
-=======
         <source>Accept connections from outside.</source>
         <translation>Hyväksy yhteysiä ulkopuolelta</translation>
     </message>
@@ -1094,7 +1090,6 @@
     <message>
         <source>Connect to the Bitcoin network through a SOCKS5 proxy.</source>
         <translation>Yhdistä Bitcoin-verkkoon SOCKS5-välityspalvelimen kautta.</translation>
->>>>>>> dac5d68f
     </message>
     <message>
         <source>&amp;Connect through SOCKS5 proxy (default proxy):</source>
